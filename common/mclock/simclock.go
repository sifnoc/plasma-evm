--- conflicted
+++ resolved
@@ -43,15 +43,6 @@
 	do func()
 	at AbsTime
 	id uint64
-<<<<<<< HEAD
-}
-
-// SimulatedEvent implements Event for a virtual clock.
-type SimulatedEvent struct {
-	at AbsTime
-	id uint64
-=======
->>>>>>> 15d09038
 	s  *Simulated
 }
 
@@ -121,14 +112,9 @@
 	return after
 }
 
-<<<<<<< HEAD
-// AfterFunc implements Clock.
-func (s *Simulated) AfterFunc(d time.Duration, do func()) Event {
-=======
 // AfterFunc runs fn after the clock has advanced by d. Unlike with the system
 // clock, fn runs on the goroutine that calls Run.
 func (s *Simulated) AfterFunc(d time.Duration, fn func()) Timer {
->>>>>>> 15d09038
 	s.mu.Lock()
 	defer s.mu.Unlock()
 	s.init()
@@ -149,12 +135,6 @@
 	ev := &simTimer{do: fn, at: at, s: s}
 	s.scheduled = append(s.scheduled, nil)
 	copy(s.scheduled[l+1:], s.scheduled[l:ll])
-<<<<<<< HEAD
-	e := event{do: do, at: at, id: id}
-	s.scheduled[l] = e
-	s.cond.Broadcast()
-	return &SimulatedEvent{at: at, id: id, s: s}
-=======
 	s.scheduled[l] = ev
 	s.cond.Broadcast()
 	return ev
@@ -173,7 +153,6 @@
 		}
 	}
 	return false
->>>>>>> 15d09038
 }
 
 func (s *Simulated) init() {
