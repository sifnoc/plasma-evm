// Copyright 2015 The go-ethereum Authors
// This file is part of go-ethereum.
//
// go-ethereum is free software: you can redistribute it and/or modify
// it under the terms of the GNU General Public License as published by
// the Free Software Foundation, either version 3 of the License, or
// (at your option) any later version.
//
// go-ethereum is distributed in the hope that it will be useful,
// but WITHOUT ANY WARRANTY; without even the implied warranty of
// MERCHANTABILITY or FITNESS FOR A PARTICULAR PURPOSE. See the
// GNU General Public License for more details.
//
// You should have received a copy of the GNU General Public License
// along with go-ethereum. If not, see <http://www.gnu.org/licenses/>.

// Package utils contains internal helper functions for go-ethereum commands.
package utils

import (
	"context"
	"crypto/ecdsa"
	"fmt"
	"io/ioutil"
	"math/big"
	"os"
	"path/filepath"
	"strconv"
	"strings"
	"time"

	"github.com/Onther-Tech/plasma-evm/accounts"
	"github.com/Onther-Tech/plasma-evm/accounts/abi/bind"
	"github.com/Onther-Tech/plasma-evm/accounts/keystore"
	"github.com/Onther-Tech/plasma-evm/common"
	"github.com/Onther-Tech/plasma-evm/common/fdlimit"
	"github.com/Onther-Tech/plasma-evm/consensus"
	"github.com/Onther-Tech/plasma-evm/consensus/clique"
	"github.com/Onther-Tech/plasma-evm/consensus/ethash"
	"github.com/Onther-Tech/plasma-evm/contracts/plasma/epochhandler"
	"github.com/Onther-Tech/plasma-evm/contracts/plasma/ethertoken"
	"github.com/Onther-Tech/plasma-evm/contracts/plasma/mintabletoken"
	"github.com/Onther-Tech/plasma-evm/contracts/plasma/rootchain"
	"github.com/Onther-Tech/plasma-evm/core"
	"github.com/Onther-Tech/plasma-evm/core/state"
	"github.com/Onther-Tech/plasma-evm/core/types"
	"github.com/Onther-Tech/plasma-evm/core/vm"
	"github.com/Onther-Tech/plasma-evm/crypto"
	"github.com/Onther-Tech/plasma-evm/dashboard"
	"github.com/Onther-Tech/plasma-evm/ethclient"
	"github.com/Onther-Tech/plasma-evm/ethdb"
	"github.com/Onther-Tech/plasma-evm/ethstats"
	"github.com/Onther-Tech/plasma-evm/les"
	"github.com/Onther-Tech/plasma-evm/log"
	"github.com/Onther-Tech/plasma-evm/metrics"
	"github.com/Onther-Tech/plasma-evm/metrics/influxdb"
	"github.com/Onther-Tech/plasma-evm/node"
	"github.com/Onther-Tech/plasma-evm/p2p"
	"github.com/Onther-Tech/plasma-evm/p2p/discv5"
	"github.com/Onther-Tech/plasma-evm/p2p/enode"
	"github.com/Onther-Tech/plasma-evm/p2p/nat"
	"github.com/Onther-Tech/plasma-evm/p2p/netutil"
	"github.com/Onther-Tech/plasma-evm/params"
	"github.com/Onther-Tech/plasma-evm/pls"
	"github.com/Onther-Tech/plasma-evm/pls/downloader"
	"github.com/Onther-Tech/plasma-evm/pls/gasprice"
	whisper "github.com/Onther-Tech/plasma-evm/whisper/whisperv6"
	"gopkg.in/urfave/cli.v1"
)

var (
	CommandHelpTemplate = `{{.cmd.Name}}{{if .cmd.Subcommands}} command{{end}}{{if .cmd.Flags}} [command options]{{end}} [arguments...]
{{if .cmd.Description}}{{.cmd.Description}}
{{end}}{{if .cmd.Subcommands}}
SUBCOMMANDS:
	{{range .cmd.Subcommands}}{{.Name}}{{with .ShortName}}, {{.}}{{end}}{{ "\t" }}{{.Usage}}
	{{end}}{{end}}{{if .categorizedFlags}}
{{range $idx, $categorized := .categorizedFlags}}{{$categorized.Name}} OPTIONS:
{{range $categorized.Flags}}{{"\t"}}{{.}}
{{end}}
{{end}}{{end}}`
)

func init() {
	cli.AppHelpTemplate = `{{.Name}} {{if .Flags}}[global options] {{end}}command{{if .Flags}} [command options]{{end}} [arguments...]

VERSION:
   {{.Version}}

COMMANDS:
   {{range .Commands}}{{.Name}}{{with .ShortName}}, {{.}}{{end}}{{ "\t" }}{{.Usage}}
   {{end}}{{if .Flags}}
GLOBAL OPTIONS:
   {{range .Flags}}{{.}}
   {{end}}{{end}}
`

	cli.CommandHelpTemplate = CommandHelpTemplate
}

// NewApp creates an app with sane defaults.
func NewApp(gitCommit, usage string) *cli.App {
	app := cli.NewApp()
	app.Name = filepath.Base(os.Args[0])
	app.Author = ""
	//app.Authors = nil
	app.Email = ""
	app.Version = params.VersionWithMeta
	if len(gitCommit) >= 8 {
		app.Version += "-" + gitCommit[:8]
	}
	app.Usage = usage
	return app
}

// These are all the command line flags we support.
// If you add to this list, please remember to include the
// flag in the appropriate command definition.
//
// The flags are defined here so their names and help texts
// are the same for all commands.

var (
	// General settings
	DataDirFlag = DirectoryFlag{
		Name:  "datadir",
		Usage: "Data directory for the databases and keystore",
		Value: DirectoryString{node.DefaultDataDir()},
	}
	KeyStoreDirFlag = DirectoryFlag{
		Name:  "keystore",
		Usage: "Directory for the keystore (default = inside the datadir)",
	}
	NoUSBFlag = cli.BoolFlag{
		Name:  "nousb",
		Usage: "Disables monitoring for and managing USB hardware wallets",
	}
	NetworkIdFlag = cli.Uint64Flag{
		Name:  "networkid",
		Usage: "Network identifier (integer, 1=Frontier, 2=Morden (disused), 3=Ropsten, 4=Rinkeby)",
		Value: pls.DefaultConfig.NetworkId,
	}
	TestnetFlag = cli.BoolFlag{
		Name:  "testnet",
		Usage: "Ropsten network: pre-configured proof-of-work test network",
	}
	RinkebyFlag = cli.BoolFlag{
		Name:  "rinkeby",
		Usage: "Rinkeby network: pre-configured proof-of-authority test network",
	}
	ConstantinopleOverrideFlag = cli.Uint64Flag{
		Name:  "override.constantinople",
		Usage: "Manually specify constantinople fork-block, overriding the bundled setting",
	}
	DeveloperFlag = cli.BoolFlag{
		Name:  "dev",
		Usage: "Ephemeral proof-of-authority network with a pre-funded developer account, mining enabled",
	}
	DeveloperPeriodFlag = cli.IntFlag{
		Name:  "dev.period",
		Usage: "Block period to use in developer mode (0 = mine only if transaction pending)",
		Value: 0,
	}
	IdentityFlag = cli.StringFlag{
		Name:  "identity",
		Usage: "Custom node name",
	}
	DocRootFlag = DirectoryFlag{
		Name:  "docroot",
		Usage: "Document Root for HTTPClient file scheme",
		Value: DirectoryString{homeDir()},
	}
	defaultSyncMode = pls.DefaultConfig.SyncMode
	SyncModeFlag    = TextMarshalerFlag{
		Name:  "syncmode",
		Usage: `Blockchain sync mode ("fast", "full", or "light")`,
		Value: &defaultSyncMode,
	}
	GCModeFlag = cli.StringFlag{
		Name:  "gcmode",
		Usage: `Blockchain garbage collection mode ("full", "archive")`,
		Value: "full",
	}
	LightServFlag = cli.IntFlag{
		Name:  "lightserv",
		Usage: "Maximum percentage of time allowed for serving LES requests (0-90)",
		Value: 0,
	}
	LightPeersFlag = cli.IntFlag{
		Name:  "lightpeers",
		Usage: "Maximum number of LES client peers",
		Value: pls.DefaultConfig.LightPeers,
	}
	LightKDFFlag = cli.BoolFlag{
		Name:  "lightkdf",
		Usage: "Reduce key-derivation RAM & CPU usage at some expense of KDF strength",
	}
	WhitelistFlag = cli.StringFlag{
		Name:  "whitelist",
		Usage: "Comma separated block number-to-hash mappings to enforce (<number>=<hash>)",
	}
	// Dashboard settings
	DashboardEnabledFlag = cli.BoolFlag{
		Name:  metrics.DashboardEnabledFlag,
		Usage: "Enable the dashboard",
	}
	DashboardAddrFlag = cli.StringFlag{
		Name:  "dashboard.addr",
		Usage: "Dashboard listening interface",
		Value: dashboard.DefaultConfig.Host,
	}
	DashboardPortFlag = cli.IntFlag{
		Name:  "dashboard.host",
		Usage: "Dashboard listening port",
		Value: dashboard.DefaultConfig.Port,
	}
	DashboardRefreshFlag = cli.DurationFlag{
		Name:  "dashboard.refresh",
		Usage: "Dashboard metrics collection refresh rate",
		Value: dashboard.DefaultConfig.Refresh,
	}
	// Ethash settings
	EthashCacheDirFlag = DirectoryFlag{
		Name:  "ethash.cachedir",
		Usage: "Directory to store the ethash verification caches (default = inside the datadir)",
	}
	EthashCachesInMemoryFlag = cli.IntFlag{
		Name:  "ethash.cachesinmem",
		Usage: "Number of recent ethash caches to keep in memory (16MB each)",
		Value: pls.DefaultConfig.Ethash.CachesInMem,
	}
	EthashCachesOnDiskFlag = cli.IntFlag{
		Name:  "ethash.cachesondisk",
		Usage: "Number of recent ethash caches to keep on disk (16MB each)",
		Value: pls.DefaultConfig.Ethash.CachesOnDisk,
	}
	EthashDatasetDirFlag = DirectoryFlag{
		Name:  "ethash.dagdir",
		Usage: "Directory to store the ethash mining DAGs (default = inside home folder)",
		Value: DirectoryString{pls.DefaultConfig.Ethash.DatasetDir},
	}
	EthashDatasetsInMemoryFlag = cli.IntFlag{
		Name:  "ethash.dagsinmem",
		Usage: "Number of recent ethash mining DAGs to keep in memory (1+GB each)",
		Value: pls.DefaultConfig.Ethash.DatasetsInMem,
	}
	EthashDatasetsOnDiskFlag = cli.IntFlag{
		Name:  "ethash.dagsondisk",
		Usage: "Number of recent ethash mining DAGs to keep on disk (1+GB each)",
		Value: pls.DefaultConfig.Ethash.DatasetsOnDisk,
	}
	// Transaction pool settings
	TxPoolLocalsFlag = cli.StringFlag{
		Name:  "txpool.locals",
		Usage: "Comma separated accounts to treat as locals (no flush, priority inclusion)",
	}
	TxPoolNoLocalsFlag = cli.BoolFlag{
		Name:  "txpool.nolocals",
		Usage: "Disables price exemptions for locally submitted transactions",
	}
	TxPoolJournalFlag = cli.StringFlag{
		Name:  "txpool.journal",
		Usage: "Disk journal for local transaction to survive node restarts",
		Value: core.DefaultTxPoolConfig.Journal,
	}
	TxPoolRejournalFlag = cli.DurationFlag{
		Name:  "txpool.rejournal",
		Usage: "Time interval to regenerate the local transaction journal",
		Value: core.DefaultTxPoolConfig.Rejournal,
	}
	TxPoolPriceLimitFlag = cli.Uint64Flag{
		Name:  "txpool.pricelimit",
		Usage: "Minimum gas price limit to enforce for acceptance into the pool",
		Value: pls.DefaultConfig.TxPool.PriceLimit,
	}
	TxPoolPriceBumpFlag = cli.Uint64Flag{
		Name:  "txpool.pricebump",
		Usage: "Price bump percentage to replace an already existing transaction",
		Value: pls.DefaultConfig.TxPool.PriceBump,
	}
	TxPoolAccountSlotsFlag = cli.Uint64Flag{
		Name:  "txpool.accountslots",
		Usage: "Minimum number of executable transaction slots guaranteed per account",
		Value: pls.DefaultConfig.TxPool.AccountSlots,
	}
	TxPoolGlobalSlotsFlag = cli.Uint64Flag{
		Name:  "txpool.globalslots",
		Usage: "Maximum number of executable transaction slots for all accounts",
		Value: pls.DefaultConfig.TxPool.GlobalSlots,
	}
	TxPoolAccountQueueFlag = cli.Uint64Flag{
		Name:  "txpool.accountqueue",
		Usage: "Maximum number of non-executable transaction slots permitted per account",
		Value: pls.DefaultConfig.TxPool.AccountQueue,
	}
	TxPoolGlobalQueueFlag = cli.Uint64Flag{
		Name:  "txpool.globalqueue",
		Usage: "Maximum number of non-executable transaction slots for all accounts",
		Value: pls.DefaultConfig.TxPool.GlobalQueue,
	}
	TxPoolLifetimeFlag = cli.DurationFlag{
		Name:  "txpool.lifetime",
		Usage: "Maximum amount of time non-executable transaction are queued",
		Value: pls.DefaultConfig.TxPool.Lifetime,
	}
	// Performance tuning settings
	CacheFlag = cli.IntFlag{
		Name:  "cache",
		Usage: "Megabytes of memory allocated to internal caching",
		Value: 1024,
	}
	CacheDatabaseFlag = cli.IntFlag{
		Name:  "cache.database",
		Usage: "Percentage of cache memory allowance to use for database io",
		Value: 50,
	}
	CacheTrieFlag = cli.IntFlag{
		Name:  "cache.trie",
		Usage: "Percentage of cache memory allowance to use for trie caching",
		Value: 25,
	}
	CacheGCFlag = cli.IntFlag{
		Name:  "cache.gc",
		Usage: "Percentage of cache memory allowance to use for trie pruning",
		Value: 25,
	}
	TrieCacheGenFlag = cli.IntFlag{
		Name:  "trie-cache-gens",
		Usage: "Number of trie node generations to keep in memory",
		Value: int(state.MaxTrieCacheGen),
	}
	// Miner settings
	MiningEnabledFlag = cli.BoolFlag{
		Name:  "mine",
		Usage: "Enable mining",
	}
	MinerThreadsFlag = cli.IntFlag{
		Name:  "miner.threads",
		Usage: "Number of CPU threads to use for mining",
		Value: 0,
	}
	MinerLegacyThreadsFlag = cli.IntFlag{
		Name:  "minerthreads",
		Usage: "Number of CPU threads to use for mining (deprecated, use --miner.threads)",
		Value: 0,
	}
	MinerNotifyFlag = cli.StringFlag{
		Name:  "miner.notify",
		Usage: "Comma separated HTTP URL list to notify of new work packages",
	}
	MinerGasTargetFlag = cli.Uint64Flag{
		Name:  "miner.gastarget",
		Usage: "Target gas floor for mined blocks",
		Value: pls.DefaultConfig.MinerGasFloor,
	}
	MinerLegacyGasTargetFlag = cli.Uint64Flag{
		Name:  "targetgaslimit",
		Usage: "Target gas floor for mined blocks (deprecated, use --miner.gastarget)",
		Value: pls.DefaultConfig.MinerGasFloor,
	}
	MinerGasLimitFlag = cli.Uint64Flag{
		Name:  "miner.gaslimit",
		Usage: "Target gas ceiling for mined blocks",
		Value: pls.DefaultConfig.MinerGasCeil,
	}
	MinerGasPriceFlag = BigFlag{
		Name:  "miner.gasprice",
		Usage: "Minimum gas price for mining a transaction",
		Value: pls.DefaultConfig.MinerGasPrice,
	}
	MinerLegacyGasPriceFlag = BigFlag{
		Name:  "gasprice",
		Usage: "Minimum gas price for mining a transaction (deprecated, use --miner.gasprice)",
		Value: pls.DefaultConfig.MinerGasPrice,
	}
	MinerEtherbaseFlag = cli.StringFlag{
		Name:  "miner.etherbase",
		Usage: "Public address for block mining rewards (default = first account)",
		Value: "0",
	}
	MinerLegacyEtherbaseFlag = cli.StringFlag{
		Name:  "etherbase",
		Usage: "Public address for block mining rewards (default = first account, deprecated, use --miner.etherbase)",
		Value: "0",
	}
	MinerExtraDataFlag = cli.StringFlag{
		Name:  "miner.extradata",
		Usage: "Block extra data set by the miner (default = client version)",
	}
	MinerLegacyExtraDataFlag = cli.StringFlag{
		Name:  "extradata",
		Usage: "Block extra data set by the miner (default = client version, deprecated, use --miner.extradata)",
	}
	MinerRecommitIntervalFlag = cli.DurationFlag{
		Name:  "miner.recommit",
		Usage: "Time interval to recreate the block being mined",
		Value: pls.DefaultConfig.MinerRecommit,
	}
	MinerNoVerfiyFlag = cli.BoolFlag{
		Name:  "miner.noverify",
		Usage: "Disable remote sealing verification",
	}
	// Account settings
	UnlockedAccountFlag = cli.StringFlag{
		Name:  "unlock",
		Usage: "Comma separated list of accounts to unlock",
		Value: "",
	}
	PasswordFileFlag = cli.StringFlag{
		Name:  "password",
		Usage: "Password file to use for non-interactive password input",
		Value: "",
	}

	VMEnableDebugFlag = cli.BoolFlag{
		Name:  "vmdebug",
		Usage: "Record information useful for VM and contract debugging",
	}
	// Logging and debug settings
	EthStatsURLFlag = cli.StringFlag{
		Name:  "ethstats",
		Usage: "Reporting URL of a ethstats service (nodename:secret@host:port)",
	}
	FakePoWFlag = cli.BoolFlag{
		Name:  "fakepow",
		Usage: "Disables proof-of-work verification",
	}
	NoCompactionFlag = cli.BoolFlag{
		Name:  "nocompaction",
		Usage: "Disables db compaction after import",
	}
	// RPC settings
	RPCEnabledFlag = cli.BoolFlag{
		Name:  "rpc",
		Usage: "Enable the HTTP-RPC server",
	}
	RPCListenAddrFlag = cli.StringFlag{
		Name:  "rpcaddr",
		Usage: "HTTP-RPC server listening interface",
		Value: node.DefaultHTTPHost,
	}
	RPCPortFlag = cli.IntFlag{
		Name:  "rpcport",
		Usage: "HTTP-RPC server listening port",
		Value: node.DefaultHTTPPort,
	}
	RPCCORSDomainFlag = cli.StringFlag{
		Name:  "rpccorsdomain",
		Usage: "Comma separated list of domains from which to accept cross origin requests (browser enforced)",
		Value: "",
	}
	RPCVirtualHostsFlag = cli.StringFlag{
		Name:  "rpcvhosts",
		Usage: "Comma separated list of virtual hostnames from which to accept requests (server enforced). Accepts '*' wildcard.",
		Value: strings.Join(node.DefaultConfig.HTTPVirtualHosts, ","),
	}
	RPCApiFlag = cli.StringFlag{
		Name:  "rpcapi",
		Usage: "API's offered over the HTTP-RPC interface",
		Value: "",
	}
	IPCDisabledFlag = cli.BoolFlag{
		Name:  "ipcdisable",
		Usage: "Disable the IPC-RPC server",
	}
	IPCPathFlag = DirectoryFlag{
		Name:  "ipcpath",
		Usage: "Filename for IPC socket/pipe within the datadir (explicit paths escape it)",
	}
	WSEnabledFlag = cli.BoolFlag{
		Name:  "ws",
		Usage: "Enable the WS-RPC server",
	}
	WSListenAddrFlag = cli.StringFlag{
		Name:  "wsaddr",
		Usage: "WS-RPC server listening interface",
		Value: node.DefaultWSHost,
	}
	WSPortFlag = cli.IntFlag{
		Name:  "wsport",
		Usage: "WS-RPC server listening port",
		Value: node.DefaultWSPort,
	}
	WSApiFlag = cli.StringFlag{
		Name:  "wsapi",
		Usage: "API's offered over the WS-RPC interface",
		Value: "",
	}
	WSAllowedOriginsFlag = cli.StringFlag{
		Name:  "wsorigins",
		Usage: "Origins from which to accept websockets requests",
		Value: "",
	}
	ExecFlag = cli.StringFlag{
		Name:  "exec",
		Usage: "Execute JavaScript statement",
	}
	PreloadJSFlag = cli.StringFlag{
		Name:  "preload",
		Usage: "Comma separated list of JavaScript files to preload into the console",
	}

	// Network Settings
	MaxPeersFlag = cli.IntFlag{
		Name:  "maxpeers",
		Usage: "Maximum number of network peers (network disabled if set to 0)",
		Value: 25,
	}
	MaxPendingPeersFlag = cli.IntFlag{
		Name:  "maxpendpeers",
		Usage: "Maximum number of pending connection attempts (defaults used if set to 0)",
		Value: 0,
	}
	ListenPortFlag = cli.IntFlag{
		Name:  "port",
		Usage: "Network listening port",
		Value: 30305,
	}
	BootnodesFlag = cli.StringFlag{
		Name:  "bootnodes",
		Usage: "Comma separated enode URLs for P2P discovery bootstrap (set v4+v5 instead for light servers)",
		Value: "",
	}
	BootnodesV4Flag = cli.StringFlag{
		Name:  "bootnodesv4",
		Usage: "Comma separated enode URLs for P2P v4 discovery bootstrap (light server, full nodes)",
		Value: "",
	}
	BootnodesV5Flag = cli.StringFlag{
		Name:  "bootnodesv5",
		Usage: "Comma separated enode URLs for P2P v5 discovery bootstrap (light server, light nodes)",
		Value: "",
	}
	NodeKeyFileFlag = cli.StringFlag{
		Name:  "nodekey",
		Usage: "P2P node key file",
	}
	NodeKeyHexFlag = cli.StringFlag{
		Name:  "nodekeyhex",
		Usage: "P2P node key as hex (for testing)",
	}
	NATFlag = cli.StringFlag{
		Name:  "nat",
		Usage: "NAT port mapping mechanism (any|none|upnp|pmp|extip:<IP>)",
		Value: "any",
	}
	NoDiscoverFlag = cli.BoolFlag{
		Name:  "nodiscover",
		Usage: "Disables the peer discovery mechanism (manual peer addition)",
	}
	DiscoveryV5Flag = cli.BoolFlag{
		Name:  "v5disc",
		Usage: "Enables the experimental RLPx V5 (Topic Discovery) mechanism",
	}
	NetrestrictFlag = cli.StringFlag{
		Name:  "netrestrict",
		Usage: "Restricts network communication to the given IP networks (CIDR masks)",
	}

	// ATM the url is left to the user and deployment to
	JSpathFlag = cli.StringFlag{
		Name:  "jspath",
		Usage: "JavaScript root path for `loadScript`",
		Value: ".",
	}

	// Gas price oracle settings
	GpoBlocksFlag = cli.IntFlag{
		Name:  "gpoblocks",
		Usage: "Number of recent blocks to check for gas prices",
		Value: pls.DefaultConfig.GPO.Blocks,
	}
	GpoPercentileFlag = cli.IntFlag{
		Name:  "gpopercentile",
		Usage: "Suggested gas price is the given percentile of a set of recent transaction gas prices",
		Value: pls.DefaultConfig.GPO.Percentile,
	}
	WhisperEnabledFlag = cli.BoolFlag{
		Name:  "shh",
		Usage: "Enable Whisper",
	}
	WhisperMaxMessageSizeFlag = cli.IntFlag{
		Name:  "shh.maxmessagesize",
		Usage: "Max message size accepted",
		Value: int(whisper.DefaultMaxMessageSize),
	}
	WhisperMinPOWFlag = cli.Float64Flag{
		Name:  "shh.pow",
		Usage: "Minimum POW accepted",
		Value: whisper.DefaultMinimumPoW,
	}
	WhisperRestrictConnectionBetweenLightClientsFlag = cli.BoolFlag{
		Name:  "shh.restrict-light",
		Usage: "Restrict connection between two whisper light clients",
	}

	// Metrics flags
	MetricsEnabledFlag = cli.BoolFlag{
		Name:  metrics.MetricsEnabledFlag,
		Usage: "Enable metrics collection and reporting",
	}
	MetricsEnableInfluxDBFlag = cli.BoolFlag{
		Name:  "metrics.influxdb",
		Usage: "Enable metrics export/push to an external InfluxDB database",
	}
	MetricsInfluxDBEndpointFlag = cli.StringFlag{
		Name:  "metrics.influxdb.endpoint",
		Usage: "InfluxDB API endpoint to report metrics to",
		Value: "http://localhost:8086",
	}
	MetricsInfluxDBDatabaseFlag = cli.StringFlag{
		Name:  "metrics.influxdb.database",
		Usage: "InfluxDB database name to push reported metrics to",
		Value: "geth",
	}
	MetricsInfluxDBUsernameFlag = cli.StringFlag{
		Name:  "metrics.influxdb.username",
		Usage: "Username to authorize access to the database",
		Value: "test",
	}
	MetricsInfluxDBPasswordFlag = cli.StringFlag{
		Name:  "metrics.influxdb.password",
		Usage: "Password to authorize access to the database",
		Value: "test",
	}
	// The `host` tag is part of every measurement sent to InfluxDB. Queries on tags are faster in InfluxDB.
	// It is used so that we can group all nodes and average a measurement across all of them, but also so
	// that we can select a specific node and inspect its measurements.
	// https://docs.influxdata.com/influxdb/v1.4/concepts/key_concepts/#tag-key
	MetricsInfluxDBHostTagFlag = cli.StringFlag{
		Name:  "metrics.influxdb.host.tag",
		Usage: "InfluxDB `host` tag attached to all measurements",
		Value: "localhost",
	}

	// Operator flags
	OperatorAddressFlag = cli.StringFlag{
		Name:  "operator",
		Usage: "Plasma operator address as hex. The account should be unlock by using --unlock ",
	}
	OperatorKeyFlag = cli.StringFlag{
		Name:  "operator.key",
		Usage: "Plasma operator key as hex(for dev)",
	}
	OperatorMinEtherFlag = cli.StringFlag{
		Name:  "operator.minether",
		Usage: "Plasma operator minimum balance (default = 0.5 ether)",
		Value: "0.5",
	}
	DeveloperKeyFlag = cli.StringFlag{
		Name:  "dev.key",
		Usage: "Comma seperated developer account key as hex(for dev)",
	}

	// Rootchain Flags
	RootChainUrlFlag = cli.StringFlag{
		Name:  "rootchain.url",
		Usage: "JSONRPC endpoint of rootchain provider",
		Value: "ws://localhost:8546",
	}
	RootChainContractFlag = cli.StringFlag{
		Name:  "rootchain.contract",
		Usage: "Address of the RootChain contract",
	}
	PlasmaMinGasPriceFlag = BigFlag{
		Name:  "rootchain.mingasprice",
		Usage: "Minimum gas price for submitting a block (default = 1 Gwei)",
		Value: pls.DefaultConfig.MinGasPrice,
	}
	PlasmaMaxGasPriceFlag = BigFlag{
		Name:  "rootchain.maxgasprice",
		Usage: "Maximum gas price for submitting a block (default = 300 Gwei)",
		Value: pls.DefaultConfig.MaxGasPrice,
	}
	PlasmaPendingInterval = cli.DurationFlag{
		Name:  "rootchain.interval",
		Usage: "Pending interval time after submitting a block (default = 10s). If block submit transaction is not mined in 2 intervals, gas price will be adjusted. See https://golang.org/pkg/time/#ParseDuration",
		Value: pls.DefaultConfig.PendingInterval,
	}
	PlasmaRootChainChallenger = cli.StringFlag{
		Name:  "rootchain.challenger",
		Usage: "Address of challenger account",
	}

	// Stamina Flags
	StaminaInitializeFlag = cli.BoolFlag{
		Name:  "stamina.initialize",
		Usage: "Initialized variable state of stamina contract",
	}
	StaminaMinDepositFlag = BigFlag{
		Name:  "stamina.mindeposit",
		Usage: "MinDeposit variable state of stamina contract",
		Value: pls.DefaultConfig.StaminaConfig.MinDeposit,
	}
	StaminaRecoverEpochLengthFlag = BigFlag{
		Name:  "stamina.recoverepochlength",
		Usage: "RecoverEpochLength variable state of stamina contract",
		Value: pls.DefaultConfig.StaminaConfig.RecoverEpochLength,
	}
	StaminaWithdrawalDelayFlag = BigFlag{
		Name:  "stamina.withdrawaldelay",
		Usage: "WithdrawalDelay variable state of stamina contract",
		Value: pls.DefaultConfig.StaminaConfig.WithdrawalDelay,
	}

	EWASMInterpreterFlag = cli.StringFlag{
		Name:  "vm.ewasm",
		Usage: "External ewasm configuration (default = built-in interpreter)",
		Value: "",
	}
	EVMInterpreterFlag = cli.StringFlag{
		Name:  "vm.evm",
		Usage: "External EVM configuration (default = built-in interpreter)",
		Value: "",
	}
)

// MakeDataDir retrieves the currently requested data directory, terminating
// if none (or the empty string) is specified. If the node is starting a testnet,
// the a subdirectory of the specified datadir will be used.
func MakeDataDir(ctx *cli.Context) string {
	if path := ctx.GlobalString(DataDirFlag.Name); path != "" {
		if ctx.GlobalBool(TestnetFlag.Name) {
			return filepath.Join(path, "testnet")
		}
		if ctx.GlobalBool(RinkebyFlag.Name) {
			return filepath.Join(path, "rinkeby")
		}
		return path
	}
	Fatalf("Cannot determine default data directory, please set manually (--datadir)")
	return ""
}

// setNodeKey creates a node key from set command line flags, either loading it
// from a file or as a specified hex value. If neither flags were provided, this
// method returns nil and an emphemeral key is to be generated.
func setNodeKey(ctx *cli.Context, cfg *p2p.Config) {
	var (
		hex  = ctx.GlobalString(NodeKeyHexFlag.Name)
		file = ctx.GlobalString(NodeKeyFileFlag.Name)
		key  *ecdsa.PrivateKey
		err  error
	)
	switch {
	case file != "" && hex != "":
		Fatalf("Options %q and %q are mutually exclusive", NodeKeyFileFlag.Name, NodeKeyHexFlag.Name)
	case file != "":
		if key, err = crypto.LoadECDSA(file); err != nil {
			Fatalf("Option %q: %v", NodeKeyFileFlag.Name, err)
		}
		cfg.PrivateKey = key
	case hex != "":
		if key, err = crypto.HexToECDSA(hex); err != nil {
			Fatalf("Option %q: %v", NodeKeyHexFlag.Name, err)
		}
		cfg.PrivateKey = key
	}
}

// setNodeUserIdent creates the user identifier from CLI flags.
func setNodeUserIdent(ctx *cli.Context, cfg *node.Config) {
	if identity := ctx.GlobalString(IdentityFlag.Name); len(identity) > 0 {
		cfg.UserIdent = identity
	}
}

// setBootstrapNodes creates a list of bootstrap nodes from the command line
// flags, reverting to pre-configured ones if none have been specified.
func setBootstrapNodes(ctx *cli.Context, cfg *p2p.Config) {
	urls := params.MainnetBootnodes
	switch {
	case ctx.GlobalIsSet(BootnodesFlag.Name) || ctx.GlobalIsSet(BootnodesV4Flag.Name):
		if ctx.GlobalIsSet(BootnodesV4Flag.Name) {
			urls = strings.Split(ctx.GlobalString(BootnodesV4Flag.Name), ",")
		} else {
			urls = strings.Split(ctx.GlobalString(BootnodesFlag.Name), ",")
		}
	case ctx.GlobalBool(TestnetFlag.Name):
		urls = params.TestnetBootnodes
	case ctx.GlobalBool(RinkebyFlag.Name):
		urls = params.RinkebyBootnodes
	case cfg.BootstrapNodes != nil:
		return // already set, don't apply defaults.
	}

	cfg.BootstrapNodes = make([]*enode.Node, 0, len(urls))
	for _, url := range urls {
		node, err := enode.ParseV4(url)
		if err != nil {
			log.Crit("Bootstrap URL invalid", "enode", url, "err", err)
		}
		cfg.BootstrapNodes = append(cfg.BootstrapNodes, node)
	}
}

// setBootstrapNodesV5 creates a list of bootstrap nodes from the command line
// flags, reverting to pre-configured ones if none have been specified.
func setBootstrapNodesV5(ctx *cli.Context, cfg *p2p.Config) {
	urls := params.DiscoveryV5Bootnodes
	switch {
	case ctx.GlobalIsSet(BootnodesFlag.Name) || ctx.GlobalIsSet(BootnodesV5Flag.Name):
		if ctx.GlobalIsSet(BootnodesV5Flag.Name) {
			urls = strings.Split(ctx.GlobalString(BootnodesV5Flag.Name), ",")
		} else {
			urls = strings.Split(ctx.GlobalString(BootnodesFlag.Name), ",")
		}
	case ctx.GlobalBool(RinkebyFlag.Name):
		urls = params.RinkebyBootnodes
	case cfg.BootstrapNodesV5 != nil:
		return // already set, don't apply defaults.
	}

	cfg.BootstrapNodesV5 = make([]*discv5.Node, 0, len(urls))
	for _, url := range urls {
		node, err := discv5.ParseNode(url)
		if err != nil {
			log.Error("Bootstrap URL invalid", "enode", url, "err", err)
			continue
		}
		cfg.BootstrapNodesV5 = append(cfg.BootstrapNodesV5, node)
	}
}

// setListenAddress creates a TCP listening address string from set command
// line flags.
func setListenAddress(ctx *cli.Context, cfg *p2p.Config) {
	if ctx.GlobalIsSet(ListenPortFlag.Name) {
		cfg.ListenAddr = fmt.Sprintf(":%d", ctx.GlobalInt(ListenPortFlag.Name))
	}
}

// setNAT creates a port mapper from command line flags.
func setNAT(ctx *cli.Context, cfg *p2p.Config) {
	if ctx.GlobalIsSet(NATFlag.Name) {
		natif, err := nat.Parse(ctx.GlobalString(NATFlag.Name))
		if err != nil {
			Fatalf("Option %s: %v", NATFlag.Name, err)
		}
		cfg.NAT = natif
	}
}

// splitAndTrim splits input separated by a comma
// and trims excessive white space from the substrings.
func splitAndTrim(input string) []string {
	result := strings.Split(input, ",")
	for i, r := range result {
		result[i] = strings.TrimSpace(r)
	}
	return result
}

// setHTTP creates the HTTP RPC listener interface string from the set
// command line flags, returning empty if the HTTP endpoint is disabled.
func setHTTP(ctx *cli.Context, cfg *node.Config) {
	if ctx.GlobalBool(RPCEnabledFlag.Name) && cfg.HTTPHost == "" {
		cfg.HTTPHost = "127.0.0.1"
		if ctx.GlobalIsSet(RPCListenAddrFlag.Name) {
			cfg.HTTPHost = ctx.GlobalString(RPCListenAddrFlag.Name)
		}
	}

	if ctx.GlobalIsSet(RPCPortFlag.Name) {
		cfg.HTTPPort = ctx.GlobalInt(RPCPortFlag.Name)
	}
	if ctx.GlobalIsSet(RPCCORSDomainFlag.Name) {
		cfg.HTTPCors = splitAndTrim(ctx.GlobalString(RPCCORSDomainFlag.Name))
	}
	if ctx.GlobalIsSet(RPCApiFlag.Name) {
		cfg.HTTPModules = splitAndTrim(ctx.GlobalString(RPCApiFlag.Name))
	}
	if ctx.GlobalIsSet(RPCVirtualHostsFlag.Name) {
		cfg.HTTPVirtualHosts = splitAndTrim(ctx.GlobalString(RPCVirtualHostsFlag.Name))
	}
}

// setWS creates the WebSocket RPC listener interface string from the set
// command line flags, returning empty if the HTTP endpoint is disabled.
func setWS(ctx *cli.Context, cfg *node.Config) {
	if ctx.GlobalBool(WSEnabledFlag.Name) && cfg.WSHost == "" {
		cfg.WSHost = "127.0.0.1"
		if ctx.GlobalIsSet(WSListenAddrFlag.Name) {
			cfg.WSHost = ctx.GlobalString(WSListenAddrFlag.Name)
		}
	}

	if ctx.GlobalIsSet(WSPortFlag.Name) {
		cfg.WSPort = ctx.GlobalInt(WSPortFlag.Name)
	}
	if ctx.GlobalIsSet(WSAllowedOriginsFlag.Name) {
		cfg.WSOrigins = splitAndTrim(ctx.GlobalString(WSAllowedOriginsFlag.Name))
	}
	if ctx.GlobalIsSet(WSApiFlag.Name) {
		cfg.WSModules = splitAndTrim(ctx.GlobalString(WSApiFlag.Name))
	}
}

// setIPC creates an IPC path configuration from the set command line flags,
// returning an empty string if IPC was explicitly disabled, or the set path.
func setIPC(ctx *cli.Context, cfg *node.Config) {
	checkExclusive(ctx, IPCDisabledFlag, IPCPathFlag)
	switch {
	case ctx.GlobalBool(IPCDisabledFlag.Name):
		cfg.IPCPath = ""
	case ctx.GlobalIsSet(IPCPathFlag.Name):
		cfg.IPCPath = ctx.GlobalString(IPCPathFlag.Name)
	}
}

// makeDatabaseHandles raises out the number of allowed file handles per process
// for Geth and returns half of the allowance to assign to the database.
func makeDatabaseHandles() int {
	limit, err := fdlimit.Maximum()
	if err != nil {
		Fatalf("Failed to retrieve file descriptor allowance: %v", err)
	}
	if err := fdlimit.Raise(uint64(limit)); err != nil {
		Fatalf("Failed to raise file descriptor allowance: %v", err)
	}
	return limit / 2 // Leave half for networking and other stuff
}

// MakeAddress converts an account specified directly as a hex encoded string or
// a key index in the key store to an internal account representation.
func MakeAddress(ks *keystore.KeyStore, account string) (accounts.Account, error) {
	// If the specified account is a valid address, return it
	if common.IsHexAddress(account) {
		return accounts.Account{Address: common.HexToAddress(account)}, nil
	}
	// Otherwise try to interpret the account as a keystore index
	index, err := strconv.Atoi(account)
	if err != nil || index < 0 {
		return accounts.Account{}, fmt.Errorf("invalid account address or index %q", account)
	}
	log.Warn("-------------------------------------------------------------------")
	log.Warn("Referring to accounts by order in the keystore folder is dangerous!")
	log.Warn("This functionality is deprecated and will be removed in the future!")
	log.Warn("Please use explicit addresses! (can search via `geth account list`)")
	log.Warn("-------------------------------------------------------------------")

	accs := ks.Accounts()
	if len(accs) <= index {
		return accounts.Account{}, fmt.Errorf("index %d higher than number of accounts %d", index, len(accs))
	}
	return accs[index], nil
}

// setEtherbase retrieves the etherbase either from the directly specified
// command line flags or from the keystore if CLI indexed.
func setEtherbase(ctx *cli.Context, ks *keystore.KeyStore, cfg *pls.Config) {
	// Extract the current etherbase, new flag overriding legacy one
	var etherbase string
	if ctx.GlobalIsSet(MinerLegacyEtherbaseFlag.Name) {
		etherbase = ctx.GlobalString(MinerLegacyEtherbaseFlag.Name)
	}
	if ctx.GlobalIsSet(MinerEtherbaseFlag.Name) {
		etherbase = ctx.GlobalString(MinerEtherbaseFlag.Name)
	}
	// Convert the etherbase into an address and configure it
	if etherbase != "" {
		account, err := MakeAddress(ks, etherbase)
		if err != nil {
			Fatalf("Invalid miner etherbase: %v", err)
		}
		cfg.Etherbase = account.Address
	}
}

// MakePasswordList reads password lines from the file specified by the global --password flag.
func MakePasswordList(ctx *cli.Context) []string {
	path := ctx.GlobalString(PasswordFileFlag.Name)
	if path == "" {
		return nil
	}
	text, err := ioutil.ReadFile(path)
	if err != nil {
		Fatalf("Failed to read password file: %v", err)
	}
	lines := strings.Split(string(text), "\n")
	// Sanitise DOS line endings.
	for i := range lines {
		lines[i] = strings.TrimRight(lines[i], "\r")
	}
	return lines
}

func SetP2PConfig(ctx *cli.Context, cfg *p2p.Config) {
	setNodeKey(ctx, cfg)
	setNAT(ctx, cfg)
	setListenAddress(ctx, cfg)
	setBootstrapNodes(ctx, cfg)
	setBootstrapNodesV5(ctx, cfg)

	lightClient := ctx.GlobalString(SyncModeFlag.Name) == "light"
	lightServer := ctx.GlobalInt(LightServFlag.Name) != 0
	lightPeers := ctx.GlobalInt(LightPeersFlag.Name)

	if ctx.GlobalIsSet(MaxPeersFlag.Name) {
		cfg.MaxPeers = ctx.GlobalInt(MaxPeersFlag.Name)
		if lightServer && !ctx.GlobalIsSet(LightPeersFlag.Name) {
			cfg.MaxPeers += lightPeers
		}
	} else {
		if lightServer {
			cfg.MaxPeers += lightPeers
		}
		if lightClient && ctx.GlobalIsSet(LightPeersFlag.Name) && cfg.MaxPeers < lightPeers {
			cfg.MaxPeers = lightPeers
		}
	}
	if !(lightClient || lightServer) {
		lightPeers = 0
	}
	ethPeers := cfg.MaxPeers - lightPeers
	if lightClient {
		ethPeers = 0
	}
	log.Info("Maximum peer count", "ETH", ethPeers, "LES", lightPeers, "total", cfg.MaxPeers)

	if ctx.GlobalIsSet(MaxPendingPeersFlag.Name) {
		cfg.MaxPendingPeers = ctx.GlobalInt(MaxPendingPeersFlag.Name)
	}
	if ctx.GlobalIsSet(NoDiscoverFlag.Name) || lightClient {
		cfg.NoDiscovery = true
	}

	// if we're running a light client or server, force enable the v5 peer discovery
	// unless it is explicitly disabled with --nodiscover note that explicitly specifying
	// --v5disc overrides --nodiscover, in which case the later only disables v4 discovery
	forceV5Discovery := (lightClient || lightServer) && !ctx.GlobalBool(NoDiscoverFlag.Name)
	if ctx.GlobalIsSet(DiscoveryV5Flag.Name) {
		cfg.DiscoveryV5 = ctx.GlobalBool(DiscoveryV5Flag.Name)
	} else if forceV5Discovery {
		cfg.DiscoveryV5 = true
	}

	if netrestrict := ctx.GlobalString(NetrestrictFlag.Name); netrestrict != "" {
		list, err := netutil.ParseNetlist(netrestrict)
		if err != nil {
			Fatalf("Option %q: %v", NetrestrictFlag.Name, err)
		}
		cfg.NetRestrict = list
	}

	if ctx.GlobalBool(DeveloperFlag.Name) {
		// --dev mode can't use p2p networking.
		cfg.MaxPeers = 0
		cfg.ListenAddr = ":0"
		cfg.NoDiscovery = true
		cfg.DiscoveryV5 = false
	}
}

// SetNodeConfig applies node-related command line flags to the config.
func SetNodeConfig(ctx *cli.Context, cfg *node.Config) {
	SetP2PConfig(ctx, &cfg.P2P)
	setIPC(ctx, cfg)
	setHTTP(ctx, cfg)
	setWS(ctx, cfg)
	setNodeUserIdent(ctx, cfg)

	setDataDir(ctx, cfg)

	if ctx.GlobalIsSet(KeyStoreDirFlag.Name) {
		cfg.KeyStoreDir = ctx.GlobalString(KeyStoreDirFlag.Name)
	}
	if ctx.GlobalIsSet(LightKDFFlag.Name) {
		cfg.UseLightweightKDF = ctx.GlobalBool(LightKDFFlag.Name)
	}
	if ctx.GlobalIsSet(NoUSBFlag.Name) {
		cfg.NoUSB = ctx.GlobalBool(NoUSBFlag.Name)
	}
}

func setDataDir(ctx *cli.Context, cfg *node.Config) {
	switch {
	case ctx.GlobalIsSet(DataDirFlag.Name):
		cfg.DataDir = ctx.GlobalString(DataDirFlag.Name)
	case ctx.GlobalBool(DeveloperFlag.Name):
		cfg.DataDir = "" // unless explicitly requested, use memory databases
	case ctx.GlobalBool(TestnetFlag.Name):
		cfg.DataDir = filepath.Join(node.DefaultDataDir(), "testnet")
	case ctx.GlobalBool(RinkebyFlag.Name):
		cfg.DataDir = filepath.Join(node.DefaultDataDir(), "rinkeby")
	}
}

func setGPO(ctx *cli.Context, cfg *gasprice.Config) {
	if ctx.GlobalIsSet(GpoBlocksFlag.Name) {
		cfg.Blocks = ctx.GlobalInt(GpoBlocksFlag.Name)
	}
	if ctx.GlobalIsSet(GpoPercentileFlag.Name) {
		cfg.Percentile = ctx.GlobalInt(GpoPercentileFlag.Name)
	}
}

func setTxPool(ctx *cli.Context, cfg *core.TxPoolConfig) {
	if ctx.GlobalIsSet(TxPoolLocalsFlag.Name) {
		locals := strings.Split(ctx.GlobalString(TxPoolLocalsFlag.Name), ",")
		for _, account := range locals {
			if trimmed := strings.TrimSpace(account); !common.IsHexAddress(trimmed) {
				Fatalf("Invalid account in --txpool.locals: %s", trimmed)
			} else {
				cfg.Locals = append(cfg.Locals, common.HexToAddress(account))
			}
		}
	}
	if ctx.GlobalIsSet(TxPoolNoLocalsFlag.Name) {
		cfg.NoLocals = ctx.GlobalBool(TxPoolNoLocalsFlag.Name)
	}
	if ctx.GlobalIsSet(TxPoolJournalFlag.Name) {
		cfg.Journal = ctx.GlobalString(TxPoolJournalFlag.Name)
	}
	if ctx.GlobalIsSet(TxPoolRejournalFlag.Name) {
		cfg.Rejournal = ctx.GlobalDuration(TxPoolRejournalFlag.Name)
	}
	if ctx.GlobalIsSet(TxPoolPriceLimitFlag.Name) {
		cfg.PriceLimit = ctx.GlobalUint64(TxPoolPriceLimitFlag.Name)
	}
	if ctx.GlobalIsSet(TxPoolPriceBumpFlag.Name) {
		cfg.PriceBump = ctx.GlobalUint64(TxPoolPriceBumpFlag.Name)
	}
	if ctx.GlobalIsSet(TxPoolAccountSlotsFlag.Name) {
		cfg.AccountSlots = ctx.GlobalUint64(TxPoolAccountSlotsFlag.Name)
	}
	if ctx.GlobalIsSet(TxPoolGlobalSlotsFlag.Name) {
		cfg.GlobalSlots = ctx.GlobalUint64(TxPoolGlobalSlotsFlag.Name)
	}
	if ctx.GlobalIsSet(TxPoolAccountQueueFlag.Name) {
		cfg.AccountQueue = ctx.GlobalUint64(TxPoolAccountQueueFlag.Name)
	}
	if ctx.GlobalIsSet(TxPoolGlobalQueueFlag.Name) {
		cfg.GlobalQueue = ctx.GlobalUint64(TxPoolGlobalQueueFlag.Name)
	}
	if ctx.GlobalIsSet(TxPoolLifetimeFlag.Name) {
		cfg.Lifetime = ctx.GlobalDuration(TxPoolLifetimeFlag.Name)
	}
}

func setEthash(ctx *cli.Context, cfg *pls.Config) {
	if ctx.GlobalIsSet(EthashCacheDirFlag.Name) {
		cfg.Ethash.CacheDir = ctx.GlobalString(EthashCacheDirFlag.Name)
	}
	if ctx.GlobalIsSet(EthashDatasetDirFlag.Name) {
		cfg.Ethash.DatasetDir = ctx.GlobalString(EthashDatasetDirFlag.Name)
	}
	if ctx.GlobalIsSet(EthashCachesInMemoryFlag.Name) {
		cfg.Ethash.CachesInMem = ctx.GlobalInt(EthashCachesInMemoryFlag.Name)
	}
	if ctx.GlobalIsSet(EthashCachesOnDiskFlag.Name) {
		cfg.Ethash.CachesOnDisk = ctx.GlobalInt(EthashCachesOnDiskFlag.Name)
	}
	if ctx.GlobalIsSet(EthashDatasetsInMemoryFlag.Name) {
		cfg.Ethash.DatasetsInMem = ctx.GlobalInt(EthashDatasetsInMemoryFlag.Name)
	}
	if ctx.GlobalIsSet(EthashDatasetsOnDiskFlag.Name) {
		cfg.Ethash.DatasetsOnDisk = ctx.GlobalInt(EthashDatasetsOnDiskFlag.Name)
	}
}

func setWhitelist(ctx *cli.Context, cfg *pls.Config) {
	whitelist := ctx.GlobalString(WhitelistFlag.Name)
	if whitelist == "" {
		return
	}
	cfg.Whitelist = make(map[uint64]common.Hash)
	for _, entry := range strings.Split(whitelist, ",") {
		parts := strings.Split(entry, "=")
		if len(parts) != 2 {
			Fatalf("Invalid whitelist entry: %s", entry)
		}
		number, err := strconv.ParseUint(parts[0], 0, 64)
		if err != nil {
			Fatalf("Invalid whitelist block number %s: %v", parts[0], err)
		}
		var hash common.Hash
		if err = hash.UnmarshalText([]byte(parts[1])); err != nil {
			Fatalf("Invalid whitelist hash %s: %v", parts[1], err)
		}
		cfg.Whitelist[number] = hash
	}
}

// checkExclusive verifies that only a single instance of the provided flags was
// set by the user. Each flag might optionally be followed by a string type to
// specialize it further.
func checkExclusive(ctx *cli.Context, args ...interface{}) {
	set := make([]string, 0, 1)
	for i := 0; i < len(args); i++ {
		// Make sure the next argument is a flag and skip if not set
		flag, ok := args[i].(cli.Flag)
		if !ok {
			panic(fmt.Sprintf("invalid argument, not cli.Flag type: %T", args[i]))
		}
		// Check if next arg extends current and expand its name if so
		name := flag.GetName()

		if i+1 < len(args) {
			switch option := args[i+1].(type) {
			case string:
				// Extended flag check, make sure value set doesn't conflict with passed in option
				if ctx.GlobalString(flag.GetName()) == option {
					name += "=" + option
					set = append(set, "--"+name)
				}
				// shift arguments and continue
				i++
				continue

			case cli.Flag:
			default:
				panic(fmt.Sprintf("invalid argument, not cli.Flag or string extension: %T", args[i+1]))
			}
		}
		// Mark the flag if it's set
		if ctx.GlobalIsSet(flag.GetName()) {
			set = append(set, "--"+name)
		}
	}
	if len(set) > 1 {
		Fatalf("Flags %v can't be used at the same time", strings.Join(set, ", "))
	}
}

// SetShhConfig applies shh-related command line flags to the config.
func SetShhConfig(ctx *cli.Context, stack *node.Node, cfg *whisper.Config) {
	if ctx.GlobalIsSet(WhisperMaxMessageSizeFlag.Name) {
		cfg.MaxMessageSize = uint32(ctx.GlobalUint(WhisperMaxMessageSizeFlag.Name))
	}
	if ctx.GlobalIsSet(WhisperMinPOWFlag.Name) {
		cfg.MinimumAcceptedPOW = ctx.GlobalFloat64(WhisperMinPOWFlag.Name)
	}
	if ctx.GlobalIsSet(WhisperRestrictConnectionBetweenLightClientsFlag.Name) {
		cfg.RestrictConnectionBetweenLightClients = true
	}
}

// SetPlsConfig applies eth-related command line flags to the config.
func SetPlsConfig(ctx *cli.Context, stack *node.Node, cfg *pls.Config) {
	// Avoid conflicting network flags
	checkExclusive(ctx, DeveloperFlag, TestnetFlag, RinkebyFlag)
	checkExclusive(ctx, LightServFlag, SyncModeFlag, "light")
	checkExclusive(ctx, DeveloperFlag, RootChainContractFlag)
	checkExclusive(ctx, OperatorAddressFlag, OperatorKeyFlag)

	ks := stack.AccountManager().Backends(keystore.KeyStoreType)[0].(*keystore.KeyStore)
	setEtherbase(ctx, ks, cfg)
	setGPO(ctx, &cfg.GPO)
	setTxPool(ctx, &cfg.TxPool)
	setEthash(ctx, cfg)
	setWhitelist(ctx, cfg)

	var (
		operatorAddr     common.Address
		rootchainBackend *ethclient.Client
		err              error
	)

	if ctx.GlobalIsSet(SyncModeFlag.Name) {
		cfg.SyncMode = *GlobalTextMarshaler(ctx, SyncModeFlag.Name).(*downloader.SyncMode)
	}
	if ctx.GlobalIsSet(LightServFlag.Name) {
		cfg.LightServ = ctx.GlobalInt(LightServFlag.Name)
	}
	if ctx.GlobalIsSet(LightPeersFlag.Name) {
		cfg.LightPeers = ctx.GlobalInt(LightPeersFlag.Name)
	}
	if ctx.GlobalIsSet(NetworkIdFlag.Name) {
		cfg.NetworkId = ctx.GlobalUint64(NetworkIdFlag.Name)
	}
	if ctx.GlobalIsSet(CacheFlag.Name) || ctx.GlobalIsSet(CacheDatabaseFlag.Name) {
		cfg.DatabaseCache = ctx.GlobalInt(CacheFlag.Name) * ctx.GlobalInt(CacheDatabaseFlag.Name) / 100
	}
	cfg.DatabaseHandles = makeDatabaseHandles()

	if gcmode := ctx.GlobalString(GCModeFlag.Name); gcmode != "full" && gcmode != "archive" {
		Fatalf("--%s must be either 'full' or 'archive'", GCModeFlag.Name)
	}
	cfg.NoPruning = ctx.GlobalString(GCModeFlag.Name) == "archive"

	if ctx.GlobalIsSet(CacheFlag.Name) || ctx.GlobalIsSet(CacheTrieFlag.Name) {
		cfg.TrieCleanCache = ctx.GlobalInt(CacheFlag.Name) * ctx.GlobalInt(CacheTrieFlag.Name) / 100
	}
	if ctx.GlobalIsSet(CacheFlag.Name) || ctx.GlobalIsSet(CacheGCFlag.Name) {
		cfg.TrieDirtyCache = ctx.GlobalInt(CacheFlag.Name) * ctx.GlobalInt(CacheGCFlag.Name) / 100
	}
	if ctx.GlobalIsSet(MinerNotifyFlag.Name) {
		cfg.MinerNotify = strings.Split(ctx.GlobalString(MinerNotifyFlag.Name), ",")
	}
	if ctx.GlobalIsSet(DocRootFlag.Name) {
		cfg.DocRoot = ctx.GlobalString(DocRootFlag.Name)
	}
	if ctx.GlobalIsSet(MinerLegacyExtraDataFlag.Name) {
		cfg.MinerExtraData = []byte(ctx.GlobalString(MinerLegacyExtraDataFlag.Name))
	}
	if ctx.GlobalIsSet(MinerExtraDataFlag.Name) {
		cfg.MinerExtraData = []byte(ctx.GlobalString(MinerExtraDataFlag.Name))
	}
	if ctx.GlobalIsSet(MinerLegacyGasTargetFlag.Name) {
		cfg.MinerGasFloor = ctx.GlobalUint64(MinerLegacyGasTargetFlag.Name)
	}
	if ctx.GlobalIsSet(MinerGasTargetFlag.Name) {
		cfg.MinerGasFloor = ctx.GlobalUint64(MinerGasTargetFlag.Name)
	}
	if ctx.GlobalIsSet(MinerGasLimitFlag.Name) {
		cfg.MinerGasCeil = ctx.GlobalUint64(MinerGasLimitFlag.Name)
	}
	if ctx.GlobalIsSet(MinerLegacyGasPriceFlag.Name) {
		cfg.MinerGasPrice = GlobalBig(ctx, MinerLegacyGasPriceFlag.Name)
	}
	if ctx.GlobalIsSet(MinerGasPriceFlag.Name) {
		cfg.MinerGasPrice = GlobalBig(ctx, MinerGasPriceFlag.Name)
	}
	if ctx.GlobalIsSet(MinerRecommitIntervalFlag.Name) {
		cfg.MinerRecommit = ctx.Duration(MinerRecommitIntervalFlag.Name)
	}
	if ctx.GlobalIsSet(MinerNoVerfiyFlag.Name) {
		cfg.MinerNoverify = ctx.Bool(MinerNoVerfiyFlag.Name)
	}
	if ctx.GlobalIsSet(VMEnableDebugFlag.Name) {
		// TODO(fjl): force-enable this in --dev mode
		cfg.EnablePreimageRecording = ctx.GlobalBool(VMEnableDebugFlag.Name)
	}

	if ctx.GlobalIsSet(EWASMInterpreterFlag.Name) {
		cfg.EWASMInterpreter = ctx.GlobalString(EWASMInterpreterFlag.Name)
	}

	if ctx.GlobalIsSet(EVMInterpreterFlag.Name) {
		cfg.EVMInterpreter = ctx.GlobalString(EVMInterpreterFlag.Name)
	}

	if ctx.GlobalIsSet(OperatorMinEtherFlag.Name) {
		v := ctx.GlobalFloat64(OperatorMinEtherFlag.Name)

		if v < 0.5 {
			Fatalf("Operator Minimum Ether is too low: %g", v)
		}

		cfg.OperatorMinEther = big.NewInt(int64(v * params.Ether))
	}

	if ctx.GlobalIsSet(DeveloperKeyFlag.Name) {
		devKeys := strings.Split(ctx.GlobalString(DeveloperKeyFlag.Name), ",")

		for _, hex := range devKeys {
			key, _ := crypto.HexToECDSA(hex)

			var (
				account accounts.Account
				err     error
			)

			if account, err = ks.ImportECDSA(key, ""); err != nil {
				Fatalf("Faild to import developer account: %v", err)
			}

			log.Info("Unlocking developer account", "address", account.Address)

			if err = ks.Unlock(account, ""); err != nil {
				Fatalf("Failed to unlock developer account: %v", err)
			}
		}
	}

	cfg.RootChainURL = ctx.GlobalString(RootChainUrlFlag.Name)
	rootchainBackend, err = ethclient.Dial(cfg.RootChainURL)
	if err != nil {
		Fatalf("Failed to connect rootchain: %v", err)
	}

	rootchainNetworkId, err := rootchainBackend.NetworkID(context.Background())
	if err != nil {
		Fatalf("Failed to read rootchain network id: %v", err)
	}
	cfg.RootChainNetworkID = rootchainNetworkId.Uint64()

	if ctx.GlobalIsSet(OperatorAddressFlag.Name) {
		hex := ctx.GlobalString(OperatorAddressFlag.Name)
		operatorAddr = common.HexToAddress(hex)
		account, err := ks.Find(accounts.Account{Address: operatorAddr})

		if err != nil {
			Fatalf("Failed to find operator account: %v", err)
		}

		if err = ks.Unlock(account, ""); err != nil {
			Fatalf("Failed to unlock operator account: %v", err)
		}

		log.Info("Operator account is unlocked", "address", operatorAddr)
		cfg.Operator = account
		cfg.NodeMode = pls.ModeOperator
	}

	if ctx.GlobalIsSet(OperatorKeyFlag.Name) {
		hex := ctx.GlobalString(OperatorKeyFlag.Name)
		key, _ := crypto.HexToECDSA(hex)
		operatorAddr = crypto.PubkeyToAddress(key.PublicKey)

		if ks.HasAddress(operatorAddr) {
			cfg.Operator, err = ks.Find(accounts.Account{Address: operatorAddr})
			if err != nil {
				Fatalf("Faild to find operator account: %v", err)
			}

			log.Info("Using already existing operator account")
		} else {
			if cfg.Operator, err = ks.ImportECDSA(key, ""); err != nil {
				Fatalf("Faild to import operator account: %v", err)
			}
		}

		log.Info("Unlocking operator account", "address", cfg.Operator.Address)

		if err = ks.Unlock(cfg.Operator, ""); err != nil {
			Fatalf("Failed to unlock operator account: %v", err)
		}
		// set mode:operator
		cfg.NodeMode = pls.ModeOperator
	}

	if ctx.GlobalIsSet(PlasmaRootChainChallenger.Name) {
		addr := common.HexToAddress(ctx.GlobalString(PlasmaRootChainChallenger.Name))
		if !ks.HasAddress(addr) {
			Fatalf("Failed to get challenger address from keystore")
		}
		challenger := accounts.Account{Address: addr}

		if cfg.Operator == challenger {
			Fatalf("Cannot use same challenger account as operator")
		}

		log.Info("Unlocking challenger account", "address", challenger.Address)
		if err := ks.Unlock(challenger, ""); err != nil {
			Fatalf("Failed to unlock challenger account: %v", err)
		}

		if rootchainBackend == nil {
			Fatalf("Rootchain is not connected")
		}
		balance, err := rootchainBackend.BalanceAt(context.Background(), addr, nil)
		if err != nil {
			log.Error("Failed to get challenger balance from rootchain", "err", err)
		}
		if balance.Cmp(cfg.OperatorMinEther) < 0 {
			Fatalf("Expected challenger's balance to be more than %s wei, but is %v wei", cfg.OperatorMinEther.String(), balance)
		}

		log.Info("Challenger account is unlocked", "address", challenger.Address)
		cfg.Challenger = challenger

		if cfg.NodeMode == pls.ModeUser {
			cfg.NodeMode = pls.ModeChallenger
		}
	}

	if ctx.GlobalIsSet(RootChainContractFlag.Name) {
		cfg.RootChainContract = common.HexToAddress(ctx.GlobalString(RootChainContractFlag.Name))
	}

	if ctx.GlobalIsSet(StaminaMinDepositFlag.Name) {
		cfg.StaminaConfig.MinDeposit = GlobalBig(ctx, StaminaMinDepositFlag.Name)
	}
	if ctx.GlobalIsSet(StaminaRecoverEpochLengthFlag.Name) {
		cfg.StaminaConfig.RecoverEpochLength = GlobalBig(ctx, StaminaRecoverEpochLengthFlag.Name)
	}
	if ctx.GlobalIsSet(StaminaWithdrawalDelayFlag.Name) {
		cfg.StaminaConfig.WithdrawalDelay = GlobalBig(ctx, StaminaWithdrawalDelayFlag.Name)
	}
	if new(big.Int).Mul(cfg.StaminaConfig.RecoverEpochLength, big.NewInt(2)).Cmp(cfg.StaminaConfig.WithdrawalDelay) >= 0 {
		Fatalf("Expected withdrawal delay to be more than %v recovery epoch length by two times, but is %v", cfg.StaminaConfig.RecoverEpochLength, cfg.StaminaConfig.WithdrawalDelay)
	}
	cfg.StaminaConfig.Initialized = true

	// TODO: set network id from params/config.go for each network
	switch {
	case ctx.GlobalBool(TestnetFlag.Name):
		cfg.NetworkId = 3
		cfg.Genesis = core.DefaultTestnetGenesisBlock()
	case ctx.GlobalBool(RinkebyFlag.Name):
		if !ctx.GlobalIsSet(NetworkIdFlag.Name) {
			cfg.NetworkId = 4
		}
		cfg.Genesis = core.DefaultRinkebyGenesisBlock()
	case ctx.GlobalBool(DeveloperFlag.Name):
		if !ctx.GlobalIsSet(NetworkIdFlag.Name) {
			cfg.NetworkId = 1337
		}

		if ctx.GlobalIsSet(OperatorKeyFlag.Name) || ctx.GlobalIsSet(OperatorAddressFlag.Name) {
			dummyDB := ethdb.NewMemDatabase()
			defer dummyDB.Close()
			dummyBlock := core.DeveloperGenesisBlock(
				uint64(ctx.GlobalInt(DeveloperPeriodFlag.Name)),
				common.HexToAddress("0xdead"),
				operatorAddr,
			).ToBlock(dummyDB)

			// contract parameters
			var (
				development = false
				swapEnabled = false
				NRELength   = big.NewInt(2)
			)

			wait := func(hash common.Hash) {
				<-time.NewTimer(1 * time.Second).C

				for receipt, _ := rootchainBackend.TransactionReceipt(context.Background(), hash); receipt == nil; {
					//if err != nil {
					//	Fatalf("Failed to get receipt: %v", err)
					//}

					<-time.NewTimer(1 * time.Second).C

					receipt, _ = rootchainBackend.TransactionReceipt(context.Background(), hash)
				}
			}

			var tx *types.Transaction
			log.Info("Deploying contracts for development mode")

			opt := bind.NewAccountTransactor(ks, cfg.Operator)

			// 1. deploy MintableToken in root chain
			mintableTokenContract, tx, _, err := mintabletoken.DeployMintableToken(opt, rootchainBackend)
			if err != nil {
				Fatalf("Failed to deploy MintableToken contract: %v", err)
			}
			log.Info("Deploy MintableToken contract", "hash", tx.Hash(), "address", mintableTokenContract)

			log.Info("Wait until deploy transaction is mined")
			wait(tx.Hash())

			// 2. deploy EtherToken in root chain
			etherTokenContract, tx, etherToken, err := ethertoken.DeployEtherToken(opt, rootchainBackend, development, mintableTokenContract, swapEnabled)
			if err != nil {
				Fatalf("Failed to deploy EtherToken contract: %v", err)
			}
			log.Info("Deploy EtherToken contract", "hash", tx.Hash(), "address", etherTokenContract)

			log.Info("Wait until deploy transaction is mined")
			wait(tx.Hash())

			// 3. deploy EpochHandler in root chain
			epochHandlerContract, tx, _, err := epochhandler.DeployEpochHandler(opt, rootchainBackend)
			if err != nil {
				Fatalf("Failed to deploy EpochHandler contract: %v", err)
			}
			log.Info("Deploy EpochHandler contract", "hash", tx.Hash(), "address", epochHandlerContract)

			log.Info("Wait until deploy transaction is mined")
			wait(tx.Hash())

			// 4. deploy RootChain in root chain
			rootchainContract, tx, _, err := rootchain.DeployRootChain(opt, rootchainBackend, epochHandlerContract, etherTokenContract, development, NRELength, dummyBlock.Root(), dummyBlock.TxHash(), dummyBlock.ReceiptHash())
			if err != nil {
				Fatalf("Failed to deploy RootChain contract: %v", err)
			}
			log.Info("Deploy RootChain contract", "hash", tx.Hash(), "address", rootchainContract)
			wait(tx.Hash())

			// 5. initialize EtherToken
			tx, err = etherToken.Init(opt, rootchainContract)
			if err != nil {
				Fatalf("Failed to initialize EtherToken: %v", err)
			}
			log.Info("Initialize EtherToken", "hash", tx.Hash())
			wait(tx.Hash())

			cfg.Genesis = core.DeveloperGenesisBlock(uint64(ctx.GlobalInt(DeveloperPeriodFlag.Name)), rootchainContract, operatorAddr)
			cfg.RootChainContract = rootchainContract
		} else {
			// TODO: set genesis in case of user node
		}
	default:
		cfg.Genesis = core.DefaultGenesisBlock(cfg.RootChainContract)
	}

	if ctx.GlobalIsSet(PlasmaMinGasPriceFlag.Name) {
		if ctx.GlobalIsSet(PlasmaMaxGasPriceFlag.Name) {
			minGasPrice := GlobalBig(ctx, PlasmaMinGasPriceFlag.Name)
			maxGasPrice := GlobalBig(ctx, PlasmaMaxGasPriceFlag.Name)

			if minGasPrice.Cmp(maxGasPrice) >= 0 {
				Fatalf("min gas price is equal to or greater than max gas price: min gas price: %v, max gas price: %v", minGasPrice, maxGasPrice)
			}
			cfg.MinGasPrice = minGasPrice
			cfg.MaxGasPrice = maxGasPrice
		} else {
			Fatalf("--%s flag must use with --%s flag", PlasmaMinGasPriceFlag.Name, PlasmaMaxGasPriceFlag.Name)
		}
	} else {
		if ctx.GlobalIsSet(PlasmaMaxGasPriceFlag.Name) {
			Fatalf("--%s flag must use with --%s flag", PlasmaMaxGasPriceFlag.Name, PlasmaMinGasPriceFlag.Name)
		}
	}

	cfg.PendingInterval = ctx.Duration(PlasmaPendingInterval.Name)

	log.Info("Set options for submitting a block", "mingaspirce", cfg.MinGasPrice, "maxgasprice", cfg.MaxGasPrice, "interval", cfg.PendingInterval)

<<<<<<< HEAD
=======
	cfg.Genesis = core.DefaultGenesisBlock(cfg.RootChainContract, cfg.StaminaConfig)

>>>>>>> 4ccb162b
	// default operator min ether = 1ether
	cfg.OperatorMinEther = big.NewInt(int64(params.Ether))

	// TODO(fjl): move trie cache generations into config
	if gen := ctx.GlobalInt(TrieCacheGenFlag.Name); gen > 0 {
		state.MaxTrieCacheGen = uint16(gen)
	}
}

// SetDashboardConfig applies dashboard related command line flags to the config.
func SetDashboardConfig(ctx *cli.Context, cfg *dashboard.Config) {
	cfg.Host = ctx.GlobalString(DashboardAddrFlag.Name)
	cfg.Port = ctx.GlobalInt(DashboardPortFlag.Name)
	cfg.Refresh = ctx.GlobalDuration(DashboardRefreshFlag.Name)
}

// RegisterPlsService adds an Plasma client to the stack.
func RegisterPlsService(stack *node.Node, cfg *pls.Config) {
	var err error
	if cfg.SyncMode == downloader.LightSync {
		err = stack.Register(func(ctx *node.ServiceContext) (node.Service, error) {
			return les.New(ctx, cfg)
		})
	} else {
		err = stack.Register(func(ctx *node.ServiceContext) (node.Service, error) {
			fullNode, err := pls.New(ctx, cfg)
			if fullNode != nil && cfg.LightServ > 0 {
				ls, _ := les.NewLesServer(fullNode, cfg)
				fullNode.AddLesServer(ls)
			}
			return fullNode, err
		})
	}
	if err != nil {
		Fatalf("Failed to register the Ethereum service: %v", err)
	}
}

// RegisterDashboardService adds a dashboard to the stack.
func RegisterDashboardService(stack *node.Node, cfg *dashboard.Config, commit string) {
	stack.Register(func(ctx *node.ServiceContext) (node.Service, error) {
		return dashboard.New(cfg, commit, ctx.ResolvePath("logs")), nil
	})
}

// RegisterShhService configures Whisper and adds it to the given node.
func RegisterShhService(stack *node.Node, cfg *whisper.Config) {
	if err := stack.Register(func(n *node.ServiceContext) (node.Service, error) {
		return whisper.New(cfg), nil
	}); err != nil {
		Fatalf("Failed to register the Whisper service: %v", err)
	}
}

// RegisterEthStatsService configures the Ethereum Stats daemon and adds it to
// the given node.
func RegisterEthStatsService(stack *node.Node, url string) {
	if err := stack.Register(func(ctx *node.ServiceContext) (node.Service, error) {
		// Retrieve both eth and les services
		var plsServ *pls.Plasma
		ctx.Service(&plsServ)

		var lesServ *les.LightEthereum
		ctx.Service(&lesServ)

		return ethstats.New(url, plsServ, lesServ)
	}); err != nil {
		Fatalf("Failed to register the Ethereum Stats service: %v", err)
	}
}

func SetupMetrics(ctx *cli.Context) {
	if metrics.Enabled {
		log.Info("Enabling metrics collection")
		var (
			enableExport = ctx.GlobalBool(MetricsEnableInfluxDBFlag.Name)
			endpoint     = ctx.GlobalString(MetricsInfluxDBEndpointFlag.Name)
			database     = ctx.GlobalString(MetricsInfluxDBDatabaseFlag.Name)
			username     = ctx.GlobalString(MetricsInfluxDBUsernameFlag.Name)
			password     = ctx.GlobalString(MetricsInfluxDBPasswordFlag.Name)
			hosttag      = ctx.GlobalString(MetricsInfluxDBHostTagFlag.Name)
		)

		if enableExport {
			log.Info("Enabling metrics export to InfluxDB")
			go influxdb.InfluxDBWithTags(metrics.DefaultRegistry, 10*time.Second, endpoint, database, username, password, "geth.", map[string]string{
				"host": hosttag,
			})
		}
	}
}

// MakeChainDatabase open an LevelDB using the flags passed to the client and will hard crash if it fails.
func MakeChainDatabase(ctx *cli.Context, stack *node.Node) ethdb.Database {
	var (
		cache   = ctx.GlobalInt(CacheFlag.Name) * ctx.GlobalInt(CacheDatabaseFlag.Name) / 100
		handles = makeDatabaseHandles()
	)
	name := "chaindata"
	if ctx.GlobalString(SyncModeFlag.Name) == "light" {
		name = "lightchaindata"
	}
	chainDb, err := stack.OpenDatabase(name, cache, handles)
	if err != nil {
		Fatalf("Could not open database: %v", err)
	}
	return chainDb
}

func MakeGenesis(ctx *cli.Context) *core.Genesis {
	var genesis *core.Genesis
	switch {
	case ctx.GlobalBool(TestnetFlag.Name):
		genesis = core.DefaultTestnetGenesisBlock()
	case ctx.GlobalBool(RinkebyFlag.Name):
		genesis = core.DefaultRinkebyGenesisBlock()
	case ctx.GlobalBool(DeveloperFlag.Name):
		Fatalf("Developer chains are ephemeral")
	}
	return genesis
}

// MakeChain creates a chain manager from set command line flags.
func MakeChain(ctx *cli.Context, stack *node.Node) (chain *core.BlockChain, chainDb ethdb.Database) {
	var err error
	chainDb = MakeChainDatabase(ctx, stack)
	rootChainContract := common.HexToAddress(ctx.GlobalString(RootChainContractFlag.Name))
	staminaConfig := core.DefaultStaminaConfig
	config, _, err := core.SetupGenesisBlock(chainDb, MakeGenesis(ctx), rootChainContract, staminaConfig)
	if err != nil {
		Fatalf("%v", err)
	}
	var engine consensus.Engine
	if config.Clique != nil {
		engine = clique.New(config.Clique, chainDb)
	} else {
		engine = ethash.NewFaker()
		if !ctx.GlobalBool(FakePoWFlag.Name) {
			engine = ethash.New(ethash.Config{
				CacheDir:       stack.ResolvePath(pls.DefaultConfig.Ethash.CacheDir),
				CachesInMem:    pls.DefaultConfig.Ethash.CachesInMem,
				CachesOnDisk:   pls.DefaultConfig.Ethash.CachesOnDisk,
				DatasetDir:     stack.ResolvePath(pls.DefaultConfig.Ethash.DatasetDir),
				DatasetsInMem:  pls.DefaultConfig.Ethash.DatasetsInMem,
				DatasetsOnDisk: pls.DefaultConfig.Ethash.DatasetsOnDisk,
			}, nil, false)
		}
	}
	if gcmode := ctx.GlobalString(GCModeFlag.Name); gcmode != "full" && gcmode != "archive" {
		Fatalf("--%s must be either 'full' or 'archive'", GCModeFlag.Name)
	}
	cache := &core.CacheConfig{
		Disabled:       ctx.GlobalString(GCModeFlag.Name) == "archive",
		TrieCleanLimit: pls.DefaultConfig.TrieCleanCache,
		TrieDirtyLimit: pls.DefaultConfig.TrieDirtyCache,
		TrieTimeLimit:  pls.DefaultConfig.TrieTimeout,
	}
	if ctx.GlobalIsSet(CacheFlag.Name) || ctx.GlobalIsSet(CacheTrieFlag.Name) {
		cache.TrieCleanLimit = ctx.GlobalInt(CacheFlag.Name) * ctx.GlobalInt(CacheTrieFlag.Name) / 100
	}
	if ctx.GlobalIsSet(CacheFlag.Name) || ctx.GlobalIsSet(CacheGCFlag.Name) {
		cache.TrieDirtyLimit = ctx.GlobalInt(CacheFlag.Name) * ctx.GlobalInt(CacheGCFlag.Name) / 100
	}
	vmcfg := vm.Config{EnablePreimageRecording: ctx.GlobalBool(VMEnableDebugFlag.Name)}
	chain, err = core.NewBlockChain(chainDb, cache, config, engine, vmcfg, nil)
	if err != nil {
		Fatalf("Can't create BlockChain: %v", err)
	}
	return chain, chainDb
}

// MakeConsolePreloads retrieves the absolute paths for the console JavaScript
// scripts to preload before starting.
func MakeConsolePreloads(ctx *cli.Context) []string {
	// Skip preloading if there's nothing to preload
	if ctx.GlobalString(PreloadJSFlag.Name) == "" {
		return nil
	}
	// Otherwise resolve absolute paths and return them
	preloads := []string{}

	assets := ctx.GlobalString(JSpathFlag.Name)
	for _, file := range strings.Split(ctx.GlobalString(PreloadJSFlag.Name), ",") {
		preloads = append(preloads, common.AbsolutePath(assets, strings.TrimSpace(file)))
	}
	return preloads
}

// MigrateFlags sets the global flag from a local flag when it's set.
// This is a temporary function used for migrating old command/flags to the
// new format.
//
// e.g. geth account new --keystore /tmp/mykeystore --lightkdf
//
// is equivalent after calling this method with:
//
// geth --keystore /tmp/mykeystore --lightkdf account new
//
// This allows the use of the existing configuration functionality.
// When all flags are migrated this function can be removed and the existing
// configuration functionality must be changed that is uses local flags
func MigrateFlags(action func(ctx *cli.Context) error) func(*cli.Context) error {
	return func(ctx *cli.Context) error {
		for _, name := range ctx.FlagNames() {
			if ctx.IsSet(name) {
				ctx.GlobalSet(name, ctx.String(name))
			}
		}
		return action(ctx)
	}
}<|MERGE_RESOLUTION|>--- conflicted
+++ resolved
@@ -683,10 +683,6 @@
 	}
 
 	// Stamina Flags
-	StaminaInitializeFlag = cli.BoolFlag{
-		Name:  "stamina.initialize",
-		Usage: "Initialized variable state of stamina contract",
-	}
 	StaminaMinDepositFlag = BigFlag{
 		Name:  "stamina.mindeposit",
 		Usage: "MinDeposit variable state of stamina contract",
@@ -1576,7 +1572,7 @@
 			// TODO: set genesis in case of user node
 		}
 	default:
-		cfg.Genesis = core.DefaultGenesisBlock(cfg.RootChainContract)
+		cfg.Genesis = core.DefaultGenesisBlock(cfg.RootChainContract, cfg.StaminaConfig)
 	}
 
 	if ctx.GlobalIsSet(PlasmaMinGasPriceFlag.Name) {
@@ -1602,11 +1598,6 @@
 
 	log.Info("Set options for submitting a block", "mingaspirce", cfg.MinGasPrice, "maxgasprice", cfg.MaxGasPrice, "interval", cfg.PendingInterval)
 
-<<<<<<< HEAD
-=======
-	cfg.Genesis = core.DefaultGenesisBlock(cfg.RootChainContract, cfg.StaminaConfig)
-
->>>>>>> 4ccb162b
 	// default operator min ether = 1ether
 	cfg.OperatorMinEther = big.NewInt(int64(params.Ether))
 
