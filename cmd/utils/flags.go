--- conflicted
+++ resolved
@@ -31,7 +31,6 @@
 	"strings"
 	"time"
 
-<<<<<<< HEAD
 	"github.com/Onther-Tech/plasma-evm/accounts"
 	"github.com/Onther-Tech/plasma-evm/accounts/abi/bind"
 	"github.com/Onther-Tech/plasma-evm/accounts/keystore"
@@ -67,39 +66,6 @@
 	"github.com/Onther-Tech/plasma-evm/rpc"
 
 	whisper "github.com/Onther-Tech/plasma-evm/whisper/whisperv6"
-=======
-	"github.com/ethereum/go-ethereum/accounts"
-	"github.com/ethereum/go-ethereum/accounts/keystore"
-	"github.com/ethereum/go-ethereum/common"
-	"github.com/ethereum/go-ethereum/common/fdlimit"
-	"github.com/ethereum/go-ethereum/consensus"
-	"github.com/ethereum/go-ethereum/consensus/clique"
-	"github.com/ethereum/go-ethereum/consensus/ethash"
-	"github.com/ethereum/go-ethereum/core"
-	"github.com/ethereum/go-ethereum/core/vm"
-	"github.com/ethereum/go-ethereum/crypto"
-	"github.com/ethereum/go-ethereum/dashboard"
-	"github.com/ethereum/go-ethereum/eth"
-	"github.com/ethereum/go-ethereum/eth/downloader"
-	"github.com/ethereum/go-ethereum/eth/gasprice"
-	"github.com/ethereum/go-ethereum/ethdb"
-	"github.com/ethereum/go-ethereum/ethstats"
-	"github.com/ethereum/go-ethereum/graphql"
-	"github.com/ethereum/go-ethereum/les"
-	"github.com/ethereum/go-ethereum/log"
-	"github.com/ethereum/go-ethereum/metrics"
-	"github.com/ethereum/go-ethereum/metrics/influxdb"
-	"github.com/ethereum/go-ethereum/miner"
-	"github.com/ethereum/go-ethereum/node"
-	"github.com/ethereum/go-ethereum/p2p"
-	"github.com/ethereum/go-ethereum/p2p/discv5"
-	"github.com/ethereum/go-ethereum/p2p/enode"
-	"github.com/ethereum/go-ethereum/p2p/nat"
-	"github.com/ethereum/go-ethereum/p2p/netutil"
-	"github.com/ethereum/go-ethereum/params"
-	"github.com/ethereum/go-ethereum/rpc"
-	whisper "github.com/ethereum/go-ethereum/whisper/whisperv6"
->>>>>>> f7cdea2b
 	pcsclite "github.com/gballet/go-libpcsclite"
 	cli "gopkg.in/urfave/cli.v1"
 )
@@ -236,9 +202,6 @@
 		Name:  "ulc.trusted",
 		Usage: "List of trusted ULC servers",
 	}
-<<<<<<< HEAD
-	defaultSyncMode = pls.DefaultConfig.SyncMode
-=======
 	IterativeOutputFlag = cli.BoolFlag{
 		Name:  "iterative",
 		Usage: "Print streaming JSON iteratively, delimited by newlines",
@@ -255,8 +218,7 @@
 		Name:  "nocode",
 		Usage: "Exclude contract code (save db lookups)",
 	}
-	defaultSyncMode = eth.DefaultConfig.SyncMode
->>>>>>> f7cdea2b
+	defaultSyncMode = pls.DefaultConfig.SyncMode
 	SyncModeFlag    = TextMarshalerFlag{
 		Name:  "syncmode",
 		Usage: `Blockchain sync mode ("fast", "full", or "light")`,
@@ -446,47 +408,27 @@
 	MinerGasTargetFlag = cli.Uint64Flag{
 		Name:  "miner.gastarget",
 		Usage: "Target gas floor for mined blocks",
-<<<<<<< HEAD
 		Value: pls.DefaultConfig.Miner.GasFloor,
-=======
-		Value: eth.DefaultConfig.Miner.GasFloor,
->>>>>>> f7cdea2b
 	}
 	MinerLegacyGasTargetFlag = cli.Uint64Flag{
 		Name:  "targetgaslimit",
 		Usage: "Target gas floor for mined blocks (deprecated, use --miner.gastarget)",
-<<<<<<< HEAD
 		Value: pls.DefaultConfig.Miner.GasFloor,
-=======
-		Value: eth.DefaultConfig.Miner.GasFloor,
->>>>>>> f7cdea2b
 	}
 	MinerGasLimitFlag = cli.Uint64Flag{
 		Name:  "miner.gaslimit",
 		Usage: "Target gas ceiling for mined blocks",
-<<<<<<< HEAD
 		Value: pls.DefaultConfig.Miner.GasCeil,
-=======
-		Value: eth.DefaultConfig.Miner.GasCeil,
->>>>>>> f7cdea2b
 	}
 	MinerGasPriceFlag = BigFlag{
 		Name:  "miner.gasprice",
 		Usage: "Minimum gas price for mining a transaction",
-<<<<<<< HEAD
 		Value: pls.DefaultConfig.Miner.GasPrice,
-=======
-		Value: eth.DefaultConfig.Miner.GasPrice,
->>>>>>> f7cdea2b
 	}
 	MinerLegacyGasPriceFlag = BigFlag{
 		Name:  "gasprice",
 		Usage: "Minimum gas price for mining a transaction (deprecated, use --miner.gasprice)",
-<<<<<<< HEAD
 		Value: pls.DefaultConfig.Miner.GasPrice,
-=======
-		Value: eth.DefaultConfig.Miner.GasPrice,
->>>>>>> f7cdea2b
 	}
 	MinerEtherbaseFlag = cli.StringFlag{
 		Name:  "miner.etherbase",
@@ -509,11 +451,7 @@
 	MinerRecommitIntervalFlag = cli.DurationFlag{
 		Name:  "miner.recommit",
 		Usage: "Time interval to recreate the block being mined",
-<<<<<<< HEAD
 		Value: pls.DefaultConfig.Miner.Recommit,
-=======
-		Value: eth.DefaultConfig.Miner.Recommit,
->>>>>>> f7cdea2b
 	}
 	MinerNoVerfiyFlag = cli.BoolFlag{
 		Name:  "miner.noverify",
@@ -790,7 +728,6 @@
 		Name:  "metrics.influxdb.tags",
 		Usage: "Comma-separated InfluxDB tags (key/values) attached to all measurements",
 		Value: "host=localhost",
-<<<<<<< HEAD
 	}
 
 	DeveloperKeyFlag = cli.StringFlag{
@@ -866,8 +803,6 @@
 		Name:  "stamina.withdrawaldelay",
 		Usage: "WithdrawalDelay variable state of stamina contract",
 		Value: pls.DefaultConfig.StaminaConfig.WithdrawalDelay,
-=======
->>>>>>> f7cdea2b
 	}
 
 	EWASMInterpreterFlag = cli.StringFlag{
@@ -1104,20 +1039,12 @@
 }
 
 // SetULC setup ULC config from file if given.
-<<<<<<< HEAD
 func SetULC(ctx *cli.Context, cfg *pls.Config) {
-=======
-func SetULC(ctx *cli.Context, cfg *eth.Config) {
->>>>>>> f7cdea2b
 	// ULC config isn't loaded from global config and ULC config and ULC trusted nodes are not defined.
 	if cfg.ULC == nil && !(ctx.GlobalIsSet(ULCModeConfigFlag.Name) || ctx.GlobalIsSet(ULCTrustedNodesFlag.Name)) {
 		return
 	}
-<<<<<<< HEAD
 	cfg.ULC = &pls.ULCConfig{}
-=======
-	cfg.ULC = &eth.ULCConfig{}
->>>>>>> f7cdea2b
 
 	path := ctx.GlobalString(ULCModeConfigFlag.Name)
 	if path != "" {
@@ -1140,13 +1067,8 @@
 		cfg.ULC.MinTrustedFraction = trustedFraction
 	}
 	if cfg.ULC.MinTrustedFraction <= 0 && cfg.ULC.MinTrustedFraction > 100 {
-<<<<<<< HEAD
 		log.Error("MinTrustedFraction is invalid", "MinTrustedFraction", cfg.ULC.MinTrustedFraction, "Changed to default", pls.DefaultULCMinTrustedFraction)
 		cfg.ULC.MinTrustedFraction = pls.DefaultULCMinTrustedFraction
-=======
-		log.Error("MinTrustedFraction is invalid", "MinTrustedFraction", cfg.ULC.MinTrustedFraction, "Changed to default", eth.DefaultULCMinTrustedFraction)
-		cfg.ULC.MinTrustedFraction = eth.DefaultULCMinTrustedFraction
->>>>>>> f7cdea2b
 	}
 }
 
@@ -1469,11 +1391,7 @@
 	}
 }
 
-<<<<<<< HEAD
 func setWhitelist(ctx *cli.Context, cfg *pls.Config) {
-=======
-func setWhitelist(ctx *cli.Context, cfg *eth.Config) {
->>>>>>> f7cdea2b
 	whitelist := ctx.GlobalString(WhitelistFlag.Name)
 	if whitelist == "" {
 		return
@@ -1555,11 +1473,8 @@
 	// Avoid conflicting network flags
 	checkExclusive(ctx, DeveloperFlag, TestnetFlag, RinkebyFlag, GoerliFlag)
 	checkExclusive(ctx, LightServFlag, SyncModeFlag, "light")
-<<<<<<< HEAD
 	checkExclusive(ctx, DeveloperFlag, RootChainContractFlag)
 	checkExclusive(ctx, OperatorAddressFlag, OperatorKeyFlag)
-=======
->>>>>>> f7cdea2b
 	// Can't use both ephemeral unlocked and external signer
 	checkExclusive(ctx, DeveloperFlag, ExternalSignerFlag)
 	var ks *keystore.KeyStore
@@ -1622,7 +1537,6 @@
 	if ctx.GlobalIsSet(VMEnableDebugFlag.Name) {
 		// TODO(fjl): force-enable this in --dev mode
 		cfg.EnablePreimageRecording = ctx.GlobalBool(VMEnableDebugFlag.Name)
-<<<<<<< HEAD
 	}
 
 	if ctx.GlobalIsSet(EWASMInterpreterFlag.Name) {
@@ -1769,8 +1683,6 @@
 		if cfg.NodeMode == pls.ModeUser {
 			cfg.NodeMode = pls.ModeChallenger
 		}
-=======
->>>>>>> f7cdea2b
 	}
 
 	if ctx.GlobalIsSet(RootChainContractFlag.Name) {
@@ -1780,7 +1692,6 @@
 	if ctx.GlobalIsSet(StaminaMinDepositFlag.Name) {
 		cfg.StaminaConfig.MinDeposit = GlobalBig(ctx, StaminaMinDepositFlag.Name)
 	}
-<<<<<<< HEAD
 	if ctx.GlobalIsSet(StaminaRecoverEpochLengthFlag.Name) {
 		cfg.StaminaConfig.RecoverEpochLength = GlobalBig(ctx, StaminaRecoverEpochLengthFlag.Name)
 	}
@@ -1791,11 +1702,10 @@
 		Fatalf("Expected withdrawal delay to be more than %v recovery epoch length by two times, but is %v", cfg.StaminaConfig.RecoverEpochLength, cfg.StaminaConfig.WithdrawalDelay)
 	}
 	cfg.StaminaConfig.Initialized = true
-=======
+
 	if ctx.GlobalIsSet(RPCGlobalGasCap.Name) {
 		cfg.RPCGasCap = new(big.Int).SetUint64(ctx.GlobalUint64(RPCGlobalGasCap.Name))
 	}
->>>>>>> f7cdea2b
 
 	// TODO: set network id from params/config.go for each network
 	switch {
@@ -1808,14 +1718,7 @@
 		}
 		cfg.Genesis = core.DefaultRinkebyGenesisBlock()
 	case ctx.GlobalBool(GoerliFlag.Name):
-<<<<<<< HEAD
 		Fatalf("Goerli network does not support")
-=======
-		if !ctx.GlobalIsSet(NetworkIdFlag.Name) {
-			cfg.NetworkId = 5
-		}
-		cfg.Genesis = core.DefaultGoerliGenesisBlock()
->>>>>>> f7cdea2b
 	case ctx.GlobalBool(DeveloperFlag.Name):
 		if !ctx.GlobalIsSet(NetworkIdFlag.Name) {
 			cfg.NetworkId = params.DevelopChainId.Uint64()
@@ -1840,8 +1743,11 @@
 				Fatalf("Failed to deploy contracts %v", err)
 			}
 
-<<<<<<< HEAD
 			cfg.Genesis = core.DeveloperGenesisBlock(uint64(ctx.GlobalInt(DeveloperPeriodFlag.Name)), rootchainContract, operatorAddr, cfg.StaminaConfig)
+			if !ctx.GlobalIsSet(MinerGasPriceFlag.Name) && !ctx.GlobalIsSet(MinerLegacyGasPriceFlag.Name) {
+				cfg.Miner.GasPrice = big.NewInt(1)
+			}
+
 			cfg.RootChainContract = rootchainContract
 		}
 	}
@@ -1871,13 +1777,6 @@
 
 	// default operator min ether = 1ether
 	cfg.OperatorMinEther = big.NewInt(int64(params.Ether))
-=======
-		cfg.Genesis = core.DeveloperGenesisBlock(uint64(ctx.GlobalInt(DeveloperPeriodFlag.Name)), developer.Address)
-		if !ctx.GlobalIsSet(MinerGasPriceFlag.Name) && !ctx.GlobalIsSet(MinerLegacyGasPriceFlag.Name) {
-			cfg.Miner.GasPrice = big.NewInt(1)
-		}
-	}
->>>>>>> f7cdea2b
 }
 
 // SetDashboardConfig applies dashboard related command line flags to the config.
@@ -1936,12 +1835,7 @@
 		var lesServ *les.LightEthereum
 		ctx.Service(&lesServ)
 
-<<<<<<< HEAD
 		return ethstats.New(url, plsServ, lesServ)
-=======
-		// Let ethstats use whichever is not nil
-		return ethstats.New(url, ethServ, lesServ)
->>>>>>> f7cdea2b
 	}); err != nil {
 		Fatalf("Failed to register the Ethereum Stats service: %v", err)
 	}
@@ -1951,13 +1845,9 @@
 func RegisterGraphQLService(stack *node.Node, endpoint string, cors, vhosts []string, timeouts rpc.HTTPTimeouts) {
 	if err := stack.Register(func(ctx *node.ServiceContext) (node.Service, error) {
 		// Try to construct the GraphQL service backed by a full node
-<<<<<<< HEAD
-		var ethServ *pls.Plasma
-=======
-		var ethServ *eth.Ethereum
->>>>>>> f7cdea2b
-		if err := ctx.Service(&ethServ); err == nil {
-			return graphql.New(ethServ.APIBackend, endpoint, cors, vhosts, timeouts)
+		var plsServ *pls.Plasma
+		if err := ctx.Service(&plsServ); err == nil {
+			return graphql.New(plsServ.APIBackend, endpoint, cors, vhosts, timeouts)
 		}
 		// Try to construct the GraphQL service backed by a light node
 		var lesServ *les.LightEthereum
@@ -1988,28 +1878,8 @@
 			log.Info("Enabling metrics export to InfluxDB")
 
 			go influxdb.InfluxDBWithTags(metrics.DefaultRegistry, 10*time.Second, endpoint, database, username, password, "geth.", tagsMap)
-<<<<<<< HEAD
-=======
-		}
-	}
-}
-
-func SplitTagsFlag(tagsFlag string) map[string]string {
-	tags := strings.Split(tagsFlag, ",")
-	tagsMap := map[string]string{}
-
-	for _, t := range tags {
-		if t != "" {
-			kv := strings.Split(t, "=")
-
-			if len(kv) == 2 {
-				tagsMap[kv[0]] = kv[1]
-			}
->>>>>>> f7cdea2b
-		}
-	}
-
-	return tagsMap
+		}
+	}
 }
 
 func SplitTagsFlag(tagsFlag string) map[string]string {
@@ -2054,11 +1924,7 @@
 	case ctx.GlobalBool(RinkebyFlag.Name):
 		genesis = core.DefaultRinkebyGenesisBlock()
 	case ctx.GlobalBool(GoerliFlag.Name):
-<<<<<<< HEAD
 		Fatalf("Goerli network does not support")
-=======
-		genesis = core.DefaultGoerliGenesisBlock()
->>>>>>> f7cdea2b
 	case ctx.GlobalBool(DeveloperFlag.Name):
 		Fatalf("Developer chains are ephemeral")
 	}
@@ -2096,19 +1962,11 @@
 		Fatalf("--%s must be either 'full' or 'archive'", GCModeFlag.Name)
 	}
 	cache := &core.CacheConfig{
-<<<<<<< HEAD
 		TrieCleanLimit:      pls.DefaultConfig.TrieCleanCache,
 		TrieCleanNoPrefetch: ctx.GlobalBool(CacheNoPrefetchFlag.Name),
 		TrieDirtyLimit:      pls.DefaultConfig.TrieDirtyCache,
 		TrieDirtyDisabled:   ctx.GlobalString(GCModeFlag.Name) == "archive",
 		TrieTimeLimit:       pls.DefaultConfig.TrieTimeout,
-=======
-		TrieCleanLimit:      eth.DefaultConfig.TrieCleanCache,
-		TrieCleanNoPrefetch: ctx.GlobalBool(CacheNoPrefetchFlag.Name),
-		TrieDirtyLimit:      eth.DefaultConfig.TrieDirtyCache,
-		TrieDirtyDisabled:   ctx.GlobalString(GCModeFlag.Name) == "archive",
-		TrieTimeLimit:       eth.DefaultConfig.TrieTimeout,
->>>>>>> f7cdea2b
 	}
 	if ctx.GlobalIsSet(CacheFlag.Name) || ctx.GlobalIsSet(CacheTrieFlag.Name) {
 		cache.TrieCleanLimit = ctx.GlobalInt(CacheFlag.Name) * ctx.GlobalInt(CacheTrieFlag.Name) / 100
