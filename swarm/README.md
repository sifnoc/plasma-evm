--- conflicted
+++ resolved
@@ -4,249 +4,4 @@
 
 Swarm is a distributed storage platform and content distribution service, a native base layer service of the ethereum web3 stack. The primary objective of Swarm is to provide a decentralized and redundant store for dapp code and data as well as block chain and state data. Swarm is also set out to provide various base layer services for web3, including node-to-node messaging, media streaming, decentralised database services and scalable state-channel infrastructure for decentralised service economies.
 
-<<<<<<< HEAD
-<<<<<<< HEAD
-[![Travis](https://travis-ci.org/Onther-Tech/plasma-evm.svg?branch=master)](https://travis-ci.org/Onther-Tech/plasma-evm)
-[![Gitter](https://badges.gitter.im/Join%20Chat.svg)](https://gitter.im/ethersphere/orange-lounge?utm_source=badge&utm_medium=badge&utm_campaign=pr-badge)
-
-## Table of Contents
-
-*  [Building the source](#building-the-source)
-*  [Running Swarm](#running-swarm)
-*  [Documentation](#documentation)
-*  [Developers Guide](#developers-guide)
-   *  [Go Environment](#development-environment)
-   *  [Vendored Dependencies](#vendored-dependencies)
-   *  [Testing](#testing)
-   *  [Profiling Swarm](#profiling-swarm)
-   *  [Metrics and Instrumentation in Swarm](#metrics-and-instrumentation-in-swarm)
-*  [Public Gateways](#public-gateways)
-*  [Swarm Dapps](#swarm-dapps)
-*  [Contributing](#contributing)
-*  [License](#license)
-
-## Building the source
-
-Building Swarm requires Go (version 1.10 or later).
-
-    go get -d github.com/Onther-Tech/plasma-evm
-
-    go install github.com/Onther-Tech/plasma-evm/cmd/swarm
-
-## Running Swarm
-
-Going through all the possible command line flags is out of scope here, but we've enumerated a few common parameter combos to get you up to speed quickly on how you can run your own Swarm node.
-
-To run Swarm you need an Ethereum account. You can create a new account by running the following command:
-
-    geth account new
-
-You will be prompted for a password:
-
-    Your new account is locked with a password. Please give a password. Do not forget this password.
-    Passphrase:
-    Repeat passphrase:
-
-Once you have specified the password, the output will be the Ethereum address representing that account. For example:
-
-    Address: {2f1cd699b0bf461dcfbf0098ad8f5587b038f0f1}
-
-Using this account, connect to Swarm with
-
-    swarm --bzzaccount <your-account-here>
-
-    # in our example
-
-    swarm --bzzaccount 2f1cd699b0bf461dcfbf0098ad8f5587b038f0f1
-
-
-### Verifying that your local Swarm node is running
-
-When running, Swarm is accessible through an HTTP API on port 8500.
-
-Confirm that it is up and running by pointing your browser to http://localhost:8500
-
-### Ethereum Name Service resolution
-
-The Ethereum Name Service is the Ethereum equivalent of DNS in the classic web. In order to use ENS to resolve names to Swarm content hashes (e.g. `bzz://theswarm.eth`), `swarm` has to connect to a `geth` instance, which is synced with the Ethereum mainnet. This is done using the `--ens-api` flag.
-
-    swarm --bzzaccount <your-account-here> \
-          --ens-api '$HOME/.ethereum/geth.ipc'
-
-    # in our example
-
-    swarm --bzzaccount 2f1cd699b0bf461dcfbf0098ad8f5587b038f0f1 \
-          --ens-api '$HOME/.ethereum/geth.ipc'
-
-For more information on usage, features or command line flags, please consult the Documentation.
-
-
-## Documentation
-
-Swarm documentation can be found at [https://swarm-guide.readthedocs.io](https://swarm-guide.readthedocs.io).
-
-
-## Developers Guide
-
-### Go Environment
-
-We assume that you have Go v1.10 installed, and `GOPATH` is set.
-
-You must have your working copy under `$GOPATH/src/github.com/Onther-Tech/plasma-evm`.
-
-Most likely you will be working from your fork of `go-ethereum`, let's say from `github.com/nirname/go-ethereum`. Clone or move your fork into the right place:
-
-```
-git clone git@github.com:nirname/go-ethereum.git $GOPATH/src/github.com/Onther-Tech/plasma-evm
-```
-
-
-### Vendored Dependencies
-
-All dependencies are tracked in the `vendor` directory. We use `govendor` to manage them.
-
-If you want to add a new dependency, run `govendor fetch <import-path>`, then commit the result.
-
-If you want to update all dependencies to their latest upstream version, run `govendor fetch +v`.
-
-
-### Testing
-
-This section explains how to run unit, integration, and end-to-end tests in your development sandbox.
-
-Testing one library:
-
-```
-go test -v -cpu 4 ./swarm/api
-```
-
-Note: Using options -cpu (number of cores allowed) and -v (logging even if no error) is recommended.
-
-Testing only some methods:
-
-```
-go test -v -cpu 4 ./eth -run TestMethod
-```
-
-Note: here all tests with prefix TestMethod will be run, so if you got TestMethod, TestMethod1, then both!
-
-Running benchmarks:
-
-```
-go test -v -cpu 4 -bench . -run BenchmarkJoin
-```
-
-
-### Profiling Swarm
-
-This section explains how to add Go `pprof` profiler to Swarm
-
-If `swarm` is started with the `--pprof` option, a debugging HTTP server is made available on port 6060.
-
-You can bring up http://localhost:6060/debug/pprof to see the heap, running routines etc.
-
-By clicking full goroutine stack dump (clicking http://localhost:6060/debug/pprof/goroutine?debug=2) you can generate trace that is useful for debugging.
-
-
-### Metrics and Instrumentation in Swarm
-
-This section explains how to visualize and use existing Swarm metrics and how to instrument Swarm with a new metric.
-
-Swarm metrics system is based on the `go-metrics` library.
-
-The most common types of measurements we use in Swarm are `counters` and `resetting timers`. Consult the `go-metrics` documentation for full reference of available types.
-
-```
-# incrementing a counter
-metrics.GetOrRegisterCounter("network.stream.received_chunks", nil).Inc(1)
-
-# measuring latency with a resetting timer
-start := time.Now()
-t := metrics.GetOrRegisterResettingTimer("http.request.GET.time"), nil)
-...
-t := UpdateSince(start)
-```
-
-#### Visualizing metrics
-
-Swarm supports an InfluxDB exporter. Consult the help section to learn about the command line arguments used to configure it:
-
-```
-swarm --help | grep metrics
-```
-
-We use Grafana and InfluxDB to visualise metrics reported by Swarm. We keep our Grafana dashboards under version control at `./swarm/grafana_dashboards`. You could use them or design your own.
-
-We have built a tool to help with automatic start of Grafana and InfluxDB and provisioning of dashboards at https://github.com/nonsense/stateth , which requires that you have Docker installed.
-
-Once you have `stateth` installed, and you have Docker running locally, you have to:
-
-1. Run `stateth` and keep it running in the background
-```
-stateth --rm --grafana-dashboards-folder $GOPATH/src/github.com/Onther-Tech/plasma-evm/swarm/grafana_dashboards --influxdb-database metrics
-```
-
-2. Run `swarm` with at least the following params:
-```
---metrics \
---metrics.influxdb.export \
---metrics.influxdb.endpoint "http://localhost:8086" \
---metrics.influxdb.username "admin" \
---metrics.influxdb.password "admin" \
---metrics.influxdb.database "metrics"
-```
-
-3. Open Grafana at http://localhost:3000 and view the dashboards to gain insight into Swarm.
-
-
-## Public Gateways
-
-Swarm offers a local HTTP proxy API that Dapps can use to interact with Swarm. The Ethereum Foundation is hosting a public gateway, which allows free access so that people can try Swarm without running their own node.
-
-The Swarm public gateways are temporary and users should not rely on their existence for production services.
-
-The Swarm public gateway can be found at https://swarm-gateways.net and is always running the latest `stable` Swarm release.
-
-## Swarm Dapps
-
-You can find a few reference Swarm decentralised applications at: https://swarm-gateways.net/bzz:/swarmapps.eth
-
-Their source code can be found at: https://github.com/ethersphere/swarm-dapps
-
-## Contributing
-
-Thank you for considering to help out with the source code! We welcome contributions from
-anyone on the internet, and are grateful for even the smallest of fixes!
-
-If you'd like to contribute to Swarm, please fork, fix, commit and send a pull request
-for the maintainers to review and merge into the main code base. If you wish to submit more
-complex changes though, please check up with the core devs first on [our Swarm gitter channel](https://gitter.im/ethersphere/orange-lounge)
-to ensure those changes are in line with the general philosophy of the project and/or get some
-early feedback which can make both your efforts much lighter as well as our review and merge
-procedures quick and simple.
-
-Please make sure your contributions adhere to our coding guidelines:
-
- * Code must adhere to the official Go [formatting](https://golang.org/doc/effective_go.html#formatting) guidelines (i.e. uses [gofmt](https://golang.org/cmd/gofmt/)).
- * Code must be documented adhering to the official Go [commentary](https://golang.org/doc/effective_go.html#commentary) guidelines.
- * Pull requests need to be based on and opened against the `master` branch.
- * [Code review guidelines](https://github.com/Onther-Tech/plasma-evm/wiki/Code-Review-Guidelines).
- * Commit messages should be prefixed with the package(s) they modify.
-   * E.g. "swarm/fuse: ignore default manifest entry"
-
-
-## License
-
-The go-ethereum library (i.e. all code outside of the `cmd` directory) is licensed under the
-[GNU Lesser General Public License v3.0](https://www.gnu.org/licenses/lgpl-3.0.en.html), also
-included in our repository in the `COPYING.LESSER` file.
-
-The go-ethereum binaries (i.e. all code inside of the `cmd` directory) is licensed under the
-[GNU General Public License v3.0](https://www.gnu.org/licenses/gpl-3.0.en.html), also included
-in our repository in the `COPYING` file.
-=======
-**Note**: The codebase has been moved to [ethersphere/swarm](https://github.com/ethersphere/swarm)
->>>>>>> ethereum/master
-=======
-**Note**: The codebase has been moved to [ethersphere/swarm](https://github.com/ethersphere/swarm)
->>>>>>> f7cdea2b
+**Note**: The codebase has been moved to [ethersphere/swarm](https://github.com/ethersphere/swarm)