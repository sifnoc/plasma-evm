--- conflicted
+++ resolved
@@ -84,13 +84,8 @@
 		env:      env,
 		db:       db,
 		exitCh:   make(chan struct{}),
-<<<<<<< HEAD
-		worker:   newWorker(config, chainConfig, engine, pls, env, mux, db, isLocalBlock),
-		canStart: 2,
-=======
-		worker:   newWorker(config, chainConfig, engine, eth, mux, isLocalBlock, true),
+		worker:   newWorker(config, chainConfig, engine, pls, mux, isLocalBlock, true),
 		canStart: 1,
->>>>>>> 15d09038
 	}
 	go miner.update()
 
@@ -125,11 +120,7 @@
 				atomic.StoreInt32(&miner.canStart, 1)
 				atomic.StoreInt32(&miner.shouldStart, 0)
 				if shouldStart {
-<<<<<<< HEAD
-					self.Start(self.coinbase, &rootchain.RootChainEpochPrepared{}, true)
-=======
-					miner.Start(miner.coinbase)
->>>>>>> 15d09038
+					miner.Start(miner.coinbase, &rootchain.RootChainEpochPrepared{}, true)
 				}
 				// stop immediately and ignore all further pending events
 				return
@@ -140,21 +131,14 @@
 	}
 }
 
-<<<<<<< HEAD
-func (self *Miner) Start(coinbase common.Address, e *rootchain.RootChainEpochPrepared, empty bool) {
-	atomic.StoreInt32(&self.shouldStart, 1)
-	self.SetEtherbase(coinbase)
-=======
-func (miner *Miner) Start(coinbase common.Address) {
+func (miner *Miner) Start(coinbase common.Address, e *rootchain.RootChainEpochPrepared, empty bool) {
 	atomic.StoreInt32(&miner.shouldStart, 1)
 	miner.SetEtherbase(coinbase)
->>>>>>> 15d09038
 
 	if atomic.LoadInt32(&miner.canStart) == 0 {
 		log.Info("Network syncing, will start miner afterwards")
 		return
 	}
-<<<<<<< HEAD
 
 	if empty {
 		previousEnv := rawdb.ReadEpochEnv(self.db)
@@ -196,9 +180,6 @@
 		log.Info("NRB epoch is prepared, NRB epoch is started", "epochLength", self.env.EpochLength)
 	}
 	self.worker.start()
-=======
-	miner.worker.start()
->>>>>>> 15d09038
 }
 
 func (miner *Miner) Stop() {
@@ -215,14 +196,10 @@
 	return miner.worker.isRunning()
 }
 
-<<<<<<< HEAD
-func (self *Miner) HashRate() uint64 {
-=======
 func (miner *Miner) HashRate() uint64 {
 	if pow, ok := miner.engine.(consensus.PoW); ok {
 		return uint64(pow.Hashrate())
 	}
->>>>>>> 15d09038
 	return 0
 }
 
@@ -253,18 +230,6 @@
 	return miner.worker.pendingBlock()
 }
 
-<<<<<<< HEAD
-func (self *Miner) SetEtherbase(addr common.Address) {
-	self.coinbase = addr
-	self.worker.setEtherbase(addr)
-}
-
-func (self *Miner) SetNRBepochLength(length *big.Int) {
-	self.env.Lock()
-	defer self.env.Unlock()
-
-	self.env.EpochLength = length
-=======
 func (miner *Miner) SetEtherbase(addr common.Address) {
 	miner.coinbase = addr
 	miner.worker.setEtherbase(addr)
@@ -274,5 +239,11 @@
 // to the given channel.
 func (self *Miner) SubscribePendingLogs(ch chan<- []*types.Log) event.Subscription {
 	return self.worker.pendingLogsFeed.Subscribe(ch)
->>>>>>> 15d09038
+}
+
+func (self *Miner) SetNRBepochLength(length *big.Int) {
+	self.env.Lock()
+	defer self.env.Unlock()
+
+	self.env.EpochLength = length
 }