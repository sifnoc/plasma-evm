--- conflicted
+++ resolved
@@ -23,20 +23,11 @@
 	"sync/atomic"
 	"time"
 
-<<<<<<< HEAD
 	"github.com/Onther-Tech/plasma-evm/common/mclock"
+	"github.com/Onther-Tech/plasma-evm/pls"
 	"github.com/Onther-Tech/plasma-evm/ethdb"
-	"github.com/Onther-Tech/plasma-evm/les/csvlogger"
 	"github.com/Onther-Tech/plasma-evm/les/flowcontrol"
 	"github.com/Onther-Tech/plasma-evm/log"
-	"github.com/Onther-Tech/plasma-evm/pls"
-=======
-	"github.com/ethereum/go-ethereum/common/mclock"
-	"github.com/ethereum/go-ethereum/eth"
-	"github.com/ethereum/go-ethereum/ethdb"
-	"github.com/ethereum/go-ethereum/les/flowcontrol"
-	"github.com/ethereum/go-ethereum/log"
->>>>>>> 25215091
 )
 
 const makeCostStats = false // make request cost statistics during operation
@@ -140,11 +131,7 @@
 
 // newCostTracker creates a cost tracker and loads the cost factor statistics from the database.
 // It also returns the minimum capacity that can be assigned to any peer.
-<<<<<<< HEAD
-func newCostTracker(db ethdb.Database, config *pls.Config, logger *csvlogger.Logger) (*costTracker, uint64) {
-=======
-func newCostTracker(db ethdb.Database, config *eth.Config) (*costTracker, uint64) {
->>>>>>> 25215091
+func newCostTracker(db ethdb.Database, config *pls.Config) (*costTracker, uint64) {
 	utilTarget := float64(config.LightServ) * flowcontrol.FixedPointMultiplier / 100
 	ct := &costTracker{
 		db:         db,
