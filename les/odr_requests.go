--- conflicted
+++ resolved
@@ -370,17 +370,12 @@
 	}
 
 	// Verify the CHT
-<<<<<<< HEAD
-	var encNumber [8]byte
-	binary.BigEndian.PutUint64(encNumber[:], r.BlockNum)
-=======
 	// Note: For untrusted CHT request, there is no proof response but
 	// header data.
 	var node light.ChtNode
 	if !r.Untrusted {
 		var encNumber [8]byte
 		binary.BigEndian.PutUint64(encNumber[:], r.BlockNum)
->>>>>>> f7cdea2b
 
 	reads := &readTraceDB{db: nodeSet}
 	value, _, err := trie.VerifyProof(r.ChtRoot, encNumber[:], reads)
@@ -391,22 +386,6 @@
 		return errUselessNodes
 	}
 
-<<<<<<< HEAD
-	var node light.ChtNode
-	if err := rlp.DecodeBytes(value, &node); err != nil {
-		return err
-	}
-	if node.Hash != header.Hash() {
-		return errCHTHashMismatch
-	}
-	if r.BlockNum != header.Number.Uint64() {
-		return errCHTNumberMismatch
-	}
-	// Verifications passed, store and return
-	r.Header = header
-	r.Proof = nodeSet
-	r.Td = node.Td
-=======
 		if err := rlp.DecodeBytes(value, &node); err != nil {
 			return err
 		}
@@ -422,7 +401,6 @@
 	r.Proof = nodeSet
 	r.Td = node.Td // For untrusted request, td here is nil, todo improve the les/2 protocol
 
->>>>>>> f7cdea2b
 	return nil
 }
 
