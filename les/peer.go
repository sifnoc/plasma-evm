// Copyright 2016 The go-ethereum Authors
// This file is part of the go-ethereum library.
//
// The go-ethereum library is free software: you can redistribute it and/or modify
// it under the terms of the GNU Lesser General Public License as published by
// the Free Software Foundation, either version 3 of the License, or
// (at your option) any later version.
//
// The go-ethereum library is distributed in the hope that it will be useful,
// but WITHOUT ANY WARRANTY; without even the implied warranty of
// MERCHANTABILITY or FITNESS FOR A PARTICULAR PURPOSE. See the
// GNU Lesser General Public License for more details.
//
// You should have received a copy of the GNU Lesser General Public License
// along with the go-ethereum library. If not, see <http://www.gnu.org/licenses/>.

package les

import (
	"errors"
	"fmt"
	"math/big"
	"math/rand"
	"net"
	"sync"
	"sync/atomic"
	"time"

<<<<<<< HEAD
	"github.com/Onther-Tech/plasma-evm/common"
	"github.com/Onther-Tech/plasma-evm/common/mclock"
	"github.com/Onther-Tech/plasma-evm/core"
	"github.com/Onther-Tech/plasma-evm/core/types"
	"github.com/Onther-Tech/plasma-evm/pls"
	"github.com/Onther-Tech/plasma-evm/les/flowcontrol"
	"github.com/Onther-Tech/plasma-evm/light"
	"github.com/Onther-Tech/plasma-evm/p2p"
	"github.com/Onther-Tech/plasma-evm/p2p/enode"
	"github.com/Onther-Tech/plasma-evm/params"
	"github.com/Onther-Tech/plasma-evm/rlp"
=======
	"github.com/ethereum/go-ethereum/common"
	"github.com/ethereum/go-ethereum/common/mclock"
	"github.com/ethereum/go-ethereum/core"
	"github.com/ethereum/go-ethereum/core/types"
	"github.com/ethereum/go-ethereum/eth"
	"github.com/ethereum/go-ethereum/les/flowcontrol"
	"github.com/ethereum/go-ethereum/light"
	"github.com/ethereum/go-ethereum/p2p"
	"github.com/ethereum/go-ethereum/p2p/enode"
	"github.com/ethereum/go-ethereum/params"
	"github.com/ethereum/go-ethereum/rlp"
>>>>>>> 15d09038
)

var (
	errClosed            = errors.New("peer set is closed")
	errAlreadyRegistered = errors.New("peer is already registered")
	errNotRegistered     = errors.New("peer is not registered")
)

const (
	maxRequestErrors  = 20 // number of invalid requests tolerated (makes the protocol less brittle but still avoids spam)
	maxResponseErrors = 50 // number of invalid responses tolerated (makes the protocol less brittle but still avoids spam)
)

// capacity limitation for parameter updates
const (
	allowedUpdateBytes = 100000                // initial/maximum allowed update size
	allowedUpdateRate  = time.Millisecond * 10 // time constant for recharging one byte of allowance
)

const (
	freezeTimeBase    = time.Millisecond * 700 // fixed component of client freeze time
	freezeTimeRandom  = time.Millisecond * 600 // random component of client freeze time
	freezeCheckPeriod = time.Millisecond * 100 // buffer value recheck period after initial freeze time has elapsed
)

// if the total encoded size of a sent transaction batch is over txSizeCostLimit
// per transaction then the request cost is calculated as proportional to the
// encoded size instead of the transaction count
const txSizeCostLimit = 0x4000

const (
	announceTypeNone = iota
	announceTypeSimple
	announceTypeSigned
)

type peer struct {
	*p2p.Peer
	rw p2p.MsgReadWriter

	version int    // Protocol version negotiated
	network uint64 // Network ID being on

	announceType uint64

	// Checkpoint relative fields
	checkpoint       params.TrustedCheckpoint
	checkpointNumber uint64

	id string

	headInfo *announceData
	lock     sync.RWMutex

	sendQueue *execQueue

	errCh chan error

	// responseLock ensures that responses are queued in the same order as
	// RequestProcessed is called
	responseLock  sync.Mutex
	responseCount uint64
	invalidCount  uint32

	poolEntry      *poolEntry
	hasBlock       func(common.Hash, uint64, bool) bool
	responseErrors int
	updateCounter  uint64
	updateTime     mclock.AbsTime
	frozen         uint32 // 1 if client is in frozen state

	fcClient *flowcontrol.ClientNode // nil if the peer is server only
	fcServer *flowcontrol.ServerNode // nil if the peer is client only
	fcParams flowcontrol.ServerParams
	fcCosts  requestCostTable

	trusted, server         bool
	onlyAnnounce            bool
	chainSince, chainRecent uint64
	stateSince, stateRecent uint64
}

func newPeer(version int, network uint64, trusted bool, p *p2p.Peer, rw p2p.MsgReadWriter) *peer {
	return &peer{
		Peer:    p,
		rw:      rw,
		version: version,
		network: network,
		id:      peerIdToString(p.ID()),
		trusted: trusted,
		errCh:   make(chan error, 1),
	}
}

// peerIdToString converts enode.ID to a string form
func peerIdToString(id enode.ID) string {
	return fmt.Sprintf("%x", id.Bytes())
}

// freeClientId returns a string identifier for the peer. Multiple peers with the
// same identifier can not be connected in free mode simultaneously.
func (p *peer) freeClientId() string {
	if addr, ok := p.RemoteAddr().(*net.TCPAddr); ok {
		if addr.IP.IsLoopback() {
			// using peer id instead of loopback ip address allows multiple free
			// connections from local machine to own server
			return p.id
		} else {
			return addr.IP.String()
		}
	}
	return p.id
}

// rejectUpdate returns true if a parameter update has to be rejected because
// the size and/or rate of updates exceed the capacity limitation
func (p *peer) rejectUpdate(size uint64) bool {
	now := mclock.Now()
	if p.updateCounter == 0 {
		p.updateTime = now
	} else {
		dt := now - p.updateTime
		r := uint64(dt / mclock.AbsTime(allowedUpdateRate))
		if p.updateCounter > r {
			p.updateCounter -= r
			p.updateTime += mclock.AbsTime(allowedUpdateRate * time.Duration(r))
		} else {
			p.updateCounter = 0
			p.updateTime = now
		}
	}
	p.updateCounter += size
	return p.updateCounter > allowedUpdateBytes
}

// freezeClient temporarily puts the client in a frozen state which means all
// unprocessed and subsequent requests are dropped. Unfreezing happens automatically
// after a short time if the client's buffer value is at least in the slightly positive
// region. The client is also notified about being frozen/unfrozen with a Stop/Resume
// message.
func (p *peer) freezeClient() {
	if p.version < lpv3 {
		// if Stop/Resume is not supported then just drop the peer after setting
		// its frozen status permanently
		atomic.StoreUint32(&p.frozen, 1)
		p.Peer.Disconnect(p2p.DiscUselessPeer)
		return
	}
	if atomic.SwapUint32(&p.frozen, 1) == 0 {
		go func() {
			p.SendStop()
			time.Sleep(freezeTimeBase + time.Duration(rand.Int63n(int64(freezeTimeRandom))))
			for {
				bufValue, bufLimit := p.fcClient.BufferStatus()
				if bufLimit == 0 {
					return
				}
				if bufValue <= bufLimit/8 {
					time.Sleep(freezeCheckPeriod)
				} else {
					atomic.StoreUint32(&p.frozen, 0)
					p.SendResume(bufValue)
					break
				}
			}
		}()
	}
}

// freezeServer processes Stop/Resume messages from the given server
func (p *peer) freezeServer(frozen bool) {
	var f uint32
	if frozen {
		f = 1
	}
	if atomic.SwapUint32(&p.frozen, f) != f && frozen {
		p.sendQueue.clear()
	}
}

// isFrozen returns true if the client is frozen or the server has put our
// client in frozen state
func (p *peer) isFrozen() bool {
	return atomic.LoadUint32(&p.frozen) != 0
}

func (p *peer) canQueue() bool {
	return p.sendQueue.canQueue() && !p.isFrozen()
}

func (p *peer) queueSend(f func()) {
	p.sendQueue.queue(f)
}

// Info gathers and returns a collection of metadata known about a peer.
func (p *peer) Info() *pls.PeerInfo {
	return &pls.PeerInfo{
		Version:    p.version,
		Difficulty: p.Td(),
		Head:       fmt.Sprintf("%x", p.Head()),
	}
}

// Head retrieves a copy of the current head (most recent) hash of the peer.
func (p *peer) Head() (hash common.Hash) {
	p.lock.RLock()
	defer p.lock.RUnlock()

	copy(hash[:], p.headInfo.Hash[:])
	return hash
}

func (p *peer) HeadAndTd() (hash common.Hash, td *big.Int) {
	p.lock.RLock()
	defer p.lock.RUnlock()

	copy(hash[:], p.headInfo.Hash[:])
	return hash, p.headInfo.Td
}

func (p *peer) headBlockInfo() blockInfo {
	p.lock.RLock()
	defer p.lock.RUnlock()

	return blockInfo{Hash: p.headInfo.Hash, Number: p.headInfo.Number, Td: p.headInfo.Td}
}

// Td retrieves the current total difficulty of a peer.
func (p *peer) Td() *big.Int {
	p.lock.RLock()
	defer p.lock.RUnlock()

	return new(big.Int).Set(p.headInfo.Td)
}

// waitBefore implements distPeer interface
func (p *peer) waitBefore(maxCost uint64) (time.Duration, float64) {
	return p.fcServer.CanSend(maxCost)
}

// updateCapacity updates the request serving capacity assigned to a given client
// and also sends an announcement about the updated flow control parameters
func (p *peer) updateCapacity(cap uint64) {
	p.responseLock.Lock()
	defer p.responseLock.Unlock()

	p.fcParams = flowcontrol.ServerParams{MinRecharge: cap, BufLimit: cap * bufLimitRatio}
	p.fcClient.UpdateParams(p.fcParams)
	var kvList keyValueList
	kvList = kvList.add("flowControl/MRR", cap)
	kvList = kvList.add("flowControl/BL", cap*bufLimitRatio)
	p.queueSend(func() { p.SendAnnounce(announceData{Update: kvList}) })
}

func (p *peer) responseID() uint64 {
	p.responseCount += 1
	return p.responseCount
}

func sendRequest(w p2p.MsgWriter, msgcode, reqID, cost uint64, data interface{}) error {
	type req struct {
		ReqID uint64
		Data  interface{}
	}
	return p2p.Send(w, msgcode, req{reqID, data})
}

// reply struct represents a reply with the actual data already RLP encoded and
// only the bv (buffer value) missing. This allows the serving mechanism to
// calculate the bv value which depends on the data size before sending the reply.
type reply struct {
	w              p2p.MsgWriter
	msgcode, reqID uint64
	data           rlp.RawValue
}

// send sends the reply with the calculated buffer value
func (r *reply) send(bv uint64) error {
	type resp struct {
		ReqID, BV uint64
		Data      rlp.RawValue
	}
	return p2p.Send(r.w, r.msgcode, resp{r.reqID, bv, r.data})
}

// size returns the RLP encoded size of the message data
func (r *reply) size() uint32 {
	return uint32(len(r.data))
}

func (p *peer) GetRequestCost(msgcode uint64, amount int) uint64 {
	p.lock.RLock()
	defer p.lock.RUnlock()

	costs := p.fcCosts[msgcode]
	if costs == nil {
		return 0
	}
	cost := costs.baseCost + costs.reqCost*uint64(amount)
	if cost > p.fcParams.BufLimit {
		cost = p.fcParams.BufLimit
	}
	return cost
}

func (p *peer) GetTxRelayCost(amount, size int) uint64 {
	p.lock.RLock()
	defer p.lock.RUnlock()

	costs := p.fcCosts[SendTxV2Msg]
	if costs == nil {
		return 0
	}
	cost := costs.baseCost + costs.reqCost*uint64(amount)
	sizeCost := costs.baseCost + costs.reqCost*uint64(size)/txSizeCostLimit
	if sizeCost > cost {
		cost = sizeCost
	}

	if cost > p.fcParams.BufLimit {
		cost = p.fcParams.BufLimit
	}
	return cost
}

// HasBlock checks if the peer has a given block
func (p *peer) HasBlock(hash common.Hash, number uint64, hasState bool) bool {
	var head, since, recent uint64
	p.lock.RLock()
	if p.headInfo != nil {
		head = p.headInfo.Number
	}
	if hasState {
		since = p.stateSince
		recent = p.stateRecent
	} else {
		since = p.chainSince
		recent = p.chainRecent
	}
	hasBlock := p.hasBlock
	p.lock.RUnlock()

	return head >= number && number >= since && (recent == 0 || number+recent+4 > head) && hasBlock != nil && hasBlock(hash, number, hasState)
}

// SendAnnounce announces the availability of a number of blocks through
// a hash notification.
func (p *peer) SendAnnounce(request announceData) error {
	return p2p.Send(p.rw, AnnounceMsg, request)
}

// SendStop notifies the client about being in frozen state
func (p *peer) SendStop() error {
	return p2p.Send(p.rw, StopMsg, struct{}{})
}

// SendResume notifies the client about getting out of frozen state
func (p *peer) SendResume(bv uint64) error {
	return p2p.Send(p.rw, ResumeMsg, bv)
}

// ReplyBlockHeaders creates a reply with a batch of block headers
func (p *peer) ReplyBlockHeaders(reqID uint64, headers []*types.Header) *reply {
	data, _ := rlp.EncodeToBytes(headers)
	return &reply{p.rw, BlockHeadersMsg, reqID, data}
}

// ReplyBlockBodiesRLP creates a reply with a batch of block contents from
// an already RLP encoded format.
func (p *peer) ReplyBlockBodiesRLP(reqID uint64, bodies []rlp.RawValue) *reply {
	data, _ := rlp.EncodeToBytes(bodies)
	return &reply{p.rw, BlockBodiesMsg, reqID, data}
}

// ReplyCode creates a reply with a batch of arbitrary internal data, corresponding to the
// hashes requested.
func (p *peer) ReplyCode(reqID uint64, codes [][]byte) *reply {
	data, _ := rlp.EncodeToBytes(codes)
	return &reply{p.rw, CodeMsg, reqID, data}
}

// ReplyReceiptsRLP creates a reply with a batch of transaction receipts, corresponding to the
// ones requested from an already RLP encoded format.
func (p *peer) ReplyReceiptsRLP(reqID uint64, receipts []rlp.RawValue) *reply {
	data, _ := rlp.EncodeToBytes(receipts)
	return &reply{p.rw, ReceiptsMsg, reqID, data}
}

// ReplyProofsV2 creates a reply with a batch of merkle proofs, corresponding to the ones requested.
func (p *peer) ReplyProofsV2(reqID uint64, proofs light.NodeList) *reply {
	data, _ := rlp.EncodeToBytes(proofs)
	return &reply{p.rw, ProofsV2Msg, reqID, data}
}

// ReplyHelperTrieProofs creates a reply with a batch of HelperTrie proofs, corresponding to the ones requested.
func (p *peer) ReplyHelperTrieProofs(reqID uint64, resp HelperTrieResps) *reply {
	data, _ := rlp.EncodeToBytes(resp)
	return &reply{p.rw, HelperTrieProofsMsg, reqID, data}
}

// ReplyTxStatus creates a reply with a batch of transaction status records, corresponding to the ones requested.
func (p *peer) ReplyTxStatus(reqID uint64, stats []light.TxStatus) *reply {
	data, _ := rlp.EncodeToBytes(stats)
	return &reply{p.rw, TxStatusMsg, reqID, data}
}

// RequestHeadersByHash fetches a batch of blocks' headers corresponding to the
// specified header query, based on the hash of an origin block.
func (p *peer) RequestHeadersByHash(reqID, cost uint64, origin common.Hash, amount int, skip int, reverse bool) error {
	p.Log().Debug("Fetching batch of headers", "count", amount, "fromhash", origin, "skip", skip, "reverse", reverse)
	return sendRequest(p.rw, GetBlockHeadersMsg, reqID, cost, &getBlockHeadersData{Origin: hashOrNumber{Hash: origin}, Amount: uint64(amount), Skip: uint64(skip), Reverse: reverse})
}

// RequestHeadersByNumber fetches a batch of blocks' headers corresponding to the
// specified header query, based on the number of an origin block.
func (p *peer) RequestHeadersByNumber(reqID, cost, origin uint64, amount int, skip int, reverse bool) error {
	p.Log().Debug("Fetching batch of headers", "count", amount, "fromnum", origin, "skip", skip, "reverse", reverse)
	return sendRequest(p.rw, GetBlockHeadersMsg, reqID, cost, &getBlockHeadersData{Origin: hashOrNumber{Number: origin}, Amount: uint64(amount), Skip: uint64(skip), Reverse: reverse})
}

// RequestBodies fetches a batch of blocks' bodies corresponding to the hashes
// specified.
func (p *peer) RequestBodies(reqID, cost uint64, hashes []common.Hash) error {
	p.Log().Debug("Fetching batch of block bodies", "count", len(hashes))
	return sendRequest(p.rw, GetBlockBodiesMsg, reqID, cost, hashes)
}

// RequestCode fetches a batch of arbitrary data from a node's known state
// data, corresponding to the specified hashes.
func (p *peer) RequestCode(reqID, cost uint64, reqs []CodeReq) error {
	p.Log().Debug("Fetching batch of codes", "count", len(reqs))
	return sendRequest(p.rw, GetCodeMsg, reqID, cost, reqs)
}

// RequestReceipts fetches a batch of transaction receipts from a remote node.
func (p *peer) RequestReceipts(reqID, cost uint64, hashes []common.Hash) error {
	p.Log().Debug("Fetching batch of receipts", "count", len(hashes))
	return sendRequest(p.rw, GetReceiptsMsg, reqID, cost, hashes)
}

// RequestProofs fetches a batch of merkle proofs from a remote node.
func (p *peer) RequestProofs(reqID, cost uint64, reqs []ProofReq) error {
	p.Log().Debug("Fetching batch of proofs", "count", len(reqs))
	return sendRequest(p.rw, GetProofsV2Msg, reqID, cost, reqs)
}

// RequestHelperTrieProofs fetches a batch of HelperTrie merkle proofs from a remote node.
func (p *peer) RequestHelperTrieProofs(reqID, cost uint64, reqs []HelperTrieReq) error {
	p.Log().Debug("Fetching batch of HelperTrie proofs", "count", len(reqs))
	return sendRequest(p.rw, GetHelperTrieProofsMsg, reqID, cost, reqs)
}

// RequestTxStatus fetches a batch of transaction status records from a remote node.
func (p *peer) RequestTxStatus(reqID, cost uint64, txHashes []common.Hash) error {
	p.Log().Debug("Requesting transaction status", "count", len(txHashes))
	return sendRequest(p.rw, GetTxStatusMsg, reqID, cost, txHashes)
}

// SendTxStatus creates a reply with a batch of transactions to be added to the remote transaction pool.
func (p *peer) SendTxs(reqID, cost uint64, txs rlp.RawValue) error {
	p.Log().Debug("Sending batch of transactions", "size", len(txs))
	return sendRequest(p.rw, SendTxV2Msg, reqID, cost, txs)
}

type keyValueEntry struct {
	Key   string
	Value rlp.RawValue
}
type keyValueList []keyValueEntry
type keyValueMap map[string]rlp.RawValue

func (l keyValueList) add(key string, val interface{}) keyValueList {
	var entry keyValueEntry
	entry.Key = key
	if val == nil {
		val = uint64(0)
	}
	enc, err := rlp.EncodeToBytes(val)
	if err == nil {
		entry.Value = enc
	}
	return append(l, entry)
}

func (l keyValueList) decode() (keyValueMap, uint64) {
	m := make(keyValueMap)
	var size uint64
	for _, entry := range l {
		m[entry.Key] = entry.Value
		size += uint64(len(entry.Key)) + uint64(len(entry.Value)) + 8
	}
	return m, size
}

func (m keyValueMap) get(key string, val interface{}) error {
	enc, ok := m[key]
	if !ok {
		return errResp(ErrMissingKey, "%s", key)
	}
	if val == nil {
		return nil
	}
	return rlp.DecodeBytes(enc, val)
}

func (p *peer) sendReceiveHandshake(sendList keyValueList) (keyValueList, error) {
	// Send out own handshake in a new thread
	errc := make(chan error, 1)
	go func() {
		errc <- p2p.Send(p.rw, StatusMsg, sendList)
	}()
	// In the mean time retrieve the remote status message
	msg, err := p.rw.ReadMsg()
	if err != nil {
		return nil, err
	}
	if msg.Code != StatusMsg {
		return nil, errResp(ErrNoStatusMsg, "first msg has code %x (!= %x)", msg.Code, StatusMsg)
	}
	if msg.Size > ProtocolMaxMsgSize {
		return nil, errResp(ErrMsgTooLarge, "%v > %v", msg.Size, ProtocolMaxMsgSize)
	}
	// Decode the handshake
	var recvList keyValueList
	if err := msg.Decode(&recvList); err != nil {
		return nil, errResp(ErrDecode, "msg %v: %v", msg, err)
	}
	if err := <-errc; err != nil {
		return nil, err
	}
	return recvList, nil
}

// Handshake executes the les protocol handshake, negotiating version number,
// network IDs, difficulties, head and genesis blocks.
func (p *peer) Handshake(td *big.Int, head common.Hash, headNum uint64, genesis common.Hash, server *LesServer) error {
	p.lock.Lock()
	defer p.lock.Unlock()

	var send keyValueList

	// Add some basic handshake fields
	send = send.add("protocolVersion", uint64(p.version))
	send = send.add("networkId", p.network)
	send = send.add("headTd", td)
	send = send.add("headHash", head)
	send = send.add("headNum", headNum)
	send = send.add("genesisHash", genesis)
	if server != nil {
		// Add some information which services server can offer.
		if !server.config.UltraLightOnlyAnnounce {
			send = send.add("serveHeaders", nil)
			send = send.add("serveChainSince", uint64(0))
			send = send.add("serveStateSince", uint64(0))

			// If local ethereum node is running in archive mode, advertise ourselves we have
			// all version state data. Otherwise only recent state is available.
			stateRecent := uint64(core.TriesInMemory - 4)
			if server.archiveMode {
				stateRecent = 0
			}
			send = send.add("serveRecentState", stateRecent)
			send = send.add("txRelay", nil)
		}
		send = send.add("flowControl/BL", server.defParams.BufLimit)
		send = send.add("flowControl/MRR", server.defParams.MinRecharge)

		var costList RequestCostList
		if server.costTracker.testCostList != nil {
			costList = server.costTracker.testCostList
		} else {
			costList = server.costTracker.makeCostList(server.costTracker.globalFactor())
		}
		send = send.add("flowControl/MRC", costList)
		p.fcCosts = costList.decode(ProtocolLengths[uint(p.version)])
		p.fcParams = server.defParams

		// Add advertised checkpoint and register block height which
		// client can verify the checkpoint validity.
<<<<<<< HEAD
		if server.oracle != nil && server.oracle.isRunning() {
			cp, height := server.oracle.stableCheckpoint()
=======
		if server.oracle != nil && server.oracle.IsRunning() {
			cp, height := server.oracle.StableCheckpoint()
>>>>>>> 15d09038
			if cp != nil {
				send = send.add("checkpoint/value", cp)
				send = send.add("checkpoint/registerHeight", height)
			}
		}
	} else {
		// Add some client-specific handshake fields
		p.announceType = announceTypeSimple
		if p.trusted {
			p.announceType = announceTypeSigned
		}
		send = send.add("announceType", p.announceType)
	}

	recvList, err := p.sendReceiveHandshake(send)
	if err != nil {
		return err
	}
	recv, size := recvList.decode()
	if p.rejectUpdate(size) {
		return errResp(ErrRequestRejected, "")
	}

	var rGenesis, rHash common.Hash
	var rVersion, rNetwork, rNum uint64
	var rTd *big.Int

	if err := recv.get("protocolVersion", &rVersion); err != nil {
		return err
	}
	if err := recv.get("networkId", &rNetwork); err != nil {
		return err
	}
	if err := recv.get("headTd", &rTd); err != nil {
		return err
	}
	if err := recv.get("headHash", &rHash); err != nil {
		return err
	}
	if err := recv.get("headNum", &rNum); err != nil {
		return err
	}
	if err := recv.get("genesisHash", &rGenesis); err != nil {
		return err
	}

	if rGenesis != genesis {
		return errResp(ErrGenesisBlockMismatch, "%x (!= %x)", rGenesis[:8], genesis[:8])
	}
	if rNetwork != p.network {
		return errResp(ErrNetworkIdMismatch, "%d (!= %d)", rNetwork, p.network)
	}
	if int(rVersion) != p.version {
		return errResp(ErrProtocolVersionMismatch, "%d (!= %d)", rVersion, p.version)
	}

	if server != nil {
<<<<<<< HEAD
		if recv.get("announceType", &p.announceType) != nil {
			// set default announceType on server side
			p.announceType = announceTypeSimple
=======
		p.server = recv.get("flowControl/MRR", nil) == nil
		if p.server {
			p.announceType = announceTypeNone // connected to another server, send no messages
		} else {
			if recv.get("announceType", &p.announceType) != nil {
				// set default announceType on server side
				p.announceType = announceTypeSimple
			}
			p.fcClient = flowcontrol.NewClientNode(server.fcManager, server.defParams)
>>>>>>> 15d09038
		}
	} else {
		if recv.get("serveChainSince", &p.chainSince) != nil {
			p.onlyAnnounce = true
		}
		if recv.get("serveRecentChain", &p.chainRecent) != nil {
			p.chainRecent = 0
		}
		if recv.get("serveStateSince", &p.stateSince) != nil {
			p.onlyAnnounce = true
		}
		if recv.get("serveRecentState", &p.stateRecent) != nil {
			p.stateRecent = 0
		}
		if recv.get("txRelay", nil) != nil {
			p.onlyAnnounce = true
		}

		if p.onlyAnnounce && !p.trusted {
			return errResp(ErrUselessPeer, "peer cannot serve requests")
		}

		var sParams flowcontrol.ServerParams
		if err := recv.get("flowControl/BL", &sParams.BufLimit); err != nil {
			return err
		}
		if err := recv.get("flowControl/MRR", &sParams.MinRecharge); err != nil {
			return err
		}
		var MRC RequestCostList
		if err := recv.get("flowControl/MRC", &MRC); err != nil {
			return err
		}
		p.fcParams = sParams
		p.fcServer = flowcontrol.NewServerNode(sParams, &mclock.System{})
		p.fcCosts = MRC.decode(ProtocolLengths[uint(p.version)])

		recv.get("checkpoint/value", &p.checkpoint)
		recv.get("checkpoint/registerHeight", &p.checkpointNumber)

		if !p.onlyAnnounce {
			for msgCode := range reqAvgTimeCost {
				if p.fcCosts[msgCode] == nil {
					return errResp(ErrUselessPeer, "peer does not support message %d", msgCode)
				}
			}
		}
		p.server = true
	}
	p.headInfo = &announceData{Td: rTd, Hash: rHash, Number: rNum}
	return nil
}

// updateFlowControl updates the flow control parameters belonging to the server
// node if the announced key/value set contains relevant fields
func (p *peer) updateFlowControl(update keyValueMap) {
	if p.fcServer == nil {
		return
	}
	// If any of the flow control params is nil, refuse to update.
	var params flowcontrol.ServerParams
	if update.get("flowControl/BL", &params.BufLimit) == nil && update.get("flowControl/MRR", &params.MinRecharge) == nil {
		// todo can light client set a minimal acceptable flow control params?
		p.fcParams = params
		p.fcServer.UpdateParams(params)
	}
	var MRC RequestCostList
	if update.get("flowControl/MRC", &MRC) == nil {
		costUpdate := MRC.decode(ProtocolLengths[uint(p.version)])
		for code, cost := range costUpdate {
			p.fcCosts[code] = cost
		}
	}
}

// String implements fmt.Stringer.
func (p *peer) String() string {
	return fmt.Sprintf("Peer %s [%s]", p.id,
		fmt.Sprintf("les/%d", p.version),
	)
}

// peerSetNotify is a callback interface to notify services about added or
// removed peers
type peerSetNotify interface {
	registerPeer(*peer)
	unregisterPeer(*peer)
}

// peerSet represents the collection of active peers currently participating in
// the Light Ethereum sub-protocol.
type peerSet struct {
	peers      map[string]*peer
	lock       sync.RWMutex
	notifyList []peerSetNotify
	closed     bool
}

// newPeerSet creates a new peer set to track the active participants.
func newPeerSet() *peerSet {
	return &peerSet{
		peers: make(map[string]*peer),
	}
}

// notify adds a service to be notified about added or removed peers
func (ps *peerSet) notify(n peerSetNotify) {
	ps.lock.Lock()
	ps.notifyList = append(ps.notifyList, n)
	peers := make([]*peer, 0, len(ps.peers))
	for _, p := range ps.peers {
		peers = append(peers, p)
	}
	ps.lock.Unlock()

	for _, p := range peers {
		n.registerPeer(p)
	}
}

// Register injects a new peer into the working set, or returns an error if the
// peer is already known.
func (ps *peerSet) Register(p *peer) error {
	ps.lock.Lock()
	if ps.closed {
		ps.lock.Unlock()
		return errClosed
	}
	if _, ok := ps.peers[p.id]; ok {
		ps.lock.Unlock()
		return errAlreadyRegistered
	}
	ps.peers[p.id] = p
	p.sendQueue = newExecQueue(100)
	peers := make([]peerSetNotify, len(ps.notifyList))
	copy(peers, ps.notifyList)
	ps.lock.Unlock()

	for _, n := range peers {
		n.registerPeer(p)
	}
	return nil
}

// Unregister removes a remote peer from the active set, disabling any further
// actions to/from that particular entity. It also initiates disconnection at the networking layer.
func (ps *peerSet) Unregister(id string) error {
	ps.lock.Lock()
	if p, ok := ps.peers[id]; !ok {
		ps.lock.Unlock()
		return errNotRegistered
	} else {
		delete(ps.peers, id)
		peers := make([]peerSetNotify, len(ps.notifyList))
		copy(peers, ps.notifyList)
		ps.lock.Unlock()

		for _, n := range peers {
			n.unregisterPeer(p)
		}

		p.sendQueue.quit()
		p.Peer.Disconnect(p2p.DiscUselessPeer)

		return nil
	}
}

// AllPeerIDs returns a list of all registered peer IDs
func (ps *peerSet) AllPeerIDs() []string {
	ps.lock.RLock()
	defer ps.lock.RUnlock()

	res := make([]string, len(ps.peers))
	idx := 0
	for id := range ps.peers {
		res[idx] = id
		idx++
	}
	return res
}

// Peer retrieves the registered peer with the given id.
func (ps *peerSet) Peer(id string) *peer {
	ps.lock.RLock()
	defer ps.lock.RUnlock()

	return ps.peers[id]
}

// Len returns if the current number of peers in the set.
func (ps *peerSet) Len() int {
	ps.lock.RLock()
	defer ps.lock.RUnlock()

	return len(ps.peers)
}

// BestPeer retrieves the known peer with the currently highest total difficulty.
func (ps *peerSet) BestPeer() *peer {
	ps.lock.RLock()
	defer ps.lock.RUnlock()

	var (
		bestPeer *peer
		bestTd   *big.Int
	)
	for _, p := range ps.peers {
		if td := p.Td(); bestPeer == nil || td.Cmp(bestTd) > 0 {
			bestPeer, bestTd = p, td
		}
	}
	return bestPeer
}

// AllPeers returns all peers in a list
func (ps *peerSet) AllPeers() []*peer {
	ps.lock.RLock()
	defer ps.lock.RUnlock()

	list := make([]*peer, len(ps.peers))
	i := 0
	for _, peer := range ps.peers {
		list[i] = peer
		i++
	}
	return list
}

// Close disconnects all peers.
// No new peers can be registered after Close has returned.
func (ps *peerSet) Close() {
	ps.lock.Lock()
	defer ps.lock.Unlock()

	for _, p := range ps.peers {
		p.Disconnect(p2p.DiscQuitting)
	}
	ps.closed = true
}<|MERGE_RESOLUTION|>--- conflicted
+++ resolved
@@ -26,31 +26,17 @@
 	"sync/atomic"
 	"time"
 
-<<<<<<< HEAD
 	"github.com/Onther-Tech/plasma-evm/common"
 	"github.com/Onther-Tech/plasma-evm/common/mclock"
 	"github.com/Onther-Tech/plasma-evm/core"
 	"github.com/Onther-Tech/plasma-evm/core/types"
-	"github.com/Onther-Tech/plasma-evm/pls"
 	"github.com/Onther-Tech/plasma-evm/les/flowcontrol"
 	"github.com/Onther-Tech/plasma-evm/light"
 	"github.com/Onther-Tech/plasma-evm/p2p"
 	"github.com/Onther-Tech/plasma-evm/p2p/enode"
 	"github.com/Onther-Tech/plasma-evm/params"
+	"github.com/Onther-Tech/plasma-evm/pls"
 	"github.com/Onther-Tech/plasma-evm/rlp"
-=======
-	"github.com/ethereum/go-ethereum/common"
-	"github.com/ethereum/go-ethereum/common/mclock"
-	"github.com/ethereum/go-ethereum/core"
-	"github.com/ethereum/go-ethereum/core/types"
-	"github.com/ethereum/go-ethereum/eth"
-	"github.com/ethereum/go-ethereum/les/flowcontrol"
-	"github.com/ethereum/go-ethereum/light"
-	"github.com/ethereum/go-ethereum/p2p"
-	"github.com/ethereum/go-ethereum/p2p/enode"
-	"github.com/ethereum/go-ethereum/params"
-	"github.com/ethereum/go-ethereum/rlp"
->>>>>>> 15d09038
 )
 
 var (
@@ -630,13 +616,8 @@
 
 		// Add advertised checkpoint and register block height which
 		// client can verify the checkpoint validity.
-<<<<<<< HEAD
-		if server.oracle != nil && server.oracle.isRunning() {
-			cp, height := server.oracle.stableCheckpoint()
-=======
 		if server.oracle != nil && server.oracle.IsRunning() {
 			cp, height := server.oracle.StableCheckpoint()
->>>>>>> 15d09038
 			if cp != nil {
 				send = send.add("checkpoint/value", cp)
 				send = send.add("checkpoint/registerHeight", height)
@@ -694,11 +675,6 @@
 	}
 
 	if server != nil {
-<<<<<<< HEAD
-		if recv.get("announceType", &p.announceType) != nil {
-			// set default announceType on server side
-			p.announceType = announceTypeSimple
-=======
 		p.server = recv.get("flowControl/MRR", nil) == nil
 		if p.server {
 			p.announceType = announceTypeNone // connected to another server, send no messages
@@ -708,7 +684,6 @@
 				p.announceType = announceTypeSimple
 			}
 			p.fcClient = flowcontrol.NewClientNode(server.fcManager, server.defParams)
->>>>>>> 15d09038
 		}
 	} else {
 		if recv.get("serveChainSince", &p.chainSince) != nil {
