// Copyright 2016 The go-ethereum Authors
// This file is part of the go-ethereum library.
//
// The go-ethereum library is free software: you can redistribute it and/or modify
// it under the terms of the GNU Lesser General Public License as published by
// the Free Software Foundation, either version 3 of the License, or
// (at your option) any later version.
//
// The go-ethereum library is distributed in the hope that it will be useful,
// but WITHOUT ANY WARRANTY; without even the implied warranty of
// MERCHANTABILITY or FITNESS FOR A PARTICULAR PURPOSE. See the
// GNU Lesser General Public License for more details.
//
// You should have received a copy of the GNU Lesser General Public License
// along with the go-ethereum library. If not, see <http://www.gnu.org/licenses/>.

package abi

import (
	"bytes"
	"encoding/hex"
	"encoding/json"
	"math/big"
	"reflect"
	"strings"
	"testing"

	"github.com/Onther-Tech/plasma-evm/common"
	"github.com/Onther-Tech/plasma-evm/crypto"
	"github.com/stretchr/testify/assert"
	"github.com/stretchr/testify/require"
)

var jsonEventTransfer = []byte(`{
  "anonymous": false,
  "inputs": [
    {
      "indexed": true, "name": "from", "type": "address"
    }, {
      "indexed": true, "name": "to", "type": "address"
    }, {
      "indexed": false, "name": "value", "type": "uint256"
  }],
  "name": "Transfer",
  "type": "event"
}`)

var jsonEventPledge = []byte(`{
  "anonymous": false,
  "inputs": [{
      "indexed": false, "name": "who", "type": "address"
    }, {
      "indexed": false, "name": "wad", "type": "uint128"
    }, {
      "indexed": false, "name": "currency", "type": "bytes3"
  }],
  "name": "Pledge",
  "type": "event"
}`)

var jsonEventMixedCase = []byte(`{
	"anonymous": false,
	"inputs": [{
		"indexed": false, "name": "value", "type": "uint256"
	  }, {
		"indexed": false, "name": "_value", "type": "uint256"
	  }, {
		"indexed": false, "name": "Value", "type": "uint256"
	}],
	"name": "MixedCase",
	"type": "event"
  }`)

// 1000000
var transferData1 = "00000000000000000000000000000000000000000000000000000000000f4240"

// "0x00Ce0d46d924CC8437c806721496599FC3FFA268", 2218516807680, "usd"
var pledgeData1 = "00000000000000000000000000ce0d46d924cc8437c806721496599fc3ffa2680000000000000000000000000000000000000000000000000000020489e800007573640000000000000000000000000000000000000000000000000000000000"

// 1000000,2218516807680,1000001
var mixedCaseData1 = "00000000000000000000000000000000000000000000000000000000000f42400000000000000000000000000000000000000000000000000000020489e8000000000000000000000000000000000000000000000000000000000000000f4241"

func TestEventId(t *testing.T) {
	var table = []struct {
		definition   string
		expectations map[string]common.Hash
	}{
		{
			definition: `[
			{ "type" : "event", "name" : "Balance", "inputs": [{ "name" : "in", "type": "uint256" }] },
			{ "type" : "event", "name" : "Check", "inputs": [{ "name" : "t", "type": "address" }, { "name": "b", "type": "uint256" }] }
			]`,
			expectations: map[string]common.Hash{
				"Balance": crypto.Keccak256Hash([]byte("Balance(uint256)")),
				"Check":   crypto.Keccak256Hash([]byte("Check(address,uint256)")),
			},
		},
	}

	for _, test := range table {
		abi, err := JSON(strings.NewReader(test.definition))
		if err != nil {
			t.Fatal(err)
		}

		for name, event := range abi.Events {
			if event.ID() != test.expectations[name] {
				t.Errorf("expected id to be %x, got %x", test.expectations[name], event.ID())
			}
		}
	}
}

func TestEventString(t *testing.T) {
	var table = []struct {
		definition   string
		expectations map[string]string
	}{
		{
			definition: `[
			{ "type" : "event", "name" : "Balance", "inputs": [{ "name" : "in", "type": "uint256" }] },
			{ "type" : "event", "name" : "Check", "inputs": [{ "name" : "t", "type": "address" }, { "name": "b", "type": "uint256" }] },
			{ "type" : "event", "name" : "Transfer", "inputs": [{ "name": "from", "type": "address", "indexed": true }, { "name": "to", "type": "address", "indexed": true }, { "name": "value", "type": "uint256" }] }
			]`,
			expectations: map[string]string{
				"Balance":  "event Balance(uint256 in)",
				"Check":    "event Check(address t, uint256 b)",
				"Transfer": "event Transfer(address indexed from, address indexed to, uint256 value)",
			},
		},
	}

	for _, test := range table {
		abi, err := JSON(strings.NewReader(test.definition))
		if err != nil {
			t.Fatal(err)
		}

		for name, event := range abi.Events {
			if event.String() != test.expectations[name] {
				t.Errorf("expected string to be %s, got %s", test.expectations[name], event.String())
			}
		}
	}
}

// TestEventMultiValueWithArrayUnpack verifies that array fields will be counted after parsing array.
func TestEventMultiValueWithArrayUnpack(t *testing.T) {
	definition := `[{"name": "test", "type": "event", "inputs": [{"indexed": false, "name":"value1", "type":"uint8[2]"},{"indexed": false, "name":"value2", "type":"uint8"}]}]`
	type testStruct struct {
		Value1 [2]uint8
		Value2 uint8
	}
	abi, err := JSON(strings.NewReader(definition))
	require.NoError(t, err)
	var b bytes.Buffer
	var i uint8 = 1
	for ; i <= 3; i++ {
		b.Write(packNum(reflect.ValueOf(i)))
	}
	var rst testStruct
	require.NoError(t, abi.Unpack(&rst, "test", b.Bytes()))
	require.Equal(t, [2]uint8{1, 2}, rst.Value1)
	require.Equal(t, uint8(3), rst.Value2)
}

func TestEventTupleUnpack(t *testing.T) {

	type EventTransfer struct {
		Value *big.Int
	}

	type EventTransferWithTag struct {
		// this is valid because `value` is not exportable,
		// so value is only unmarshalled into `Value1`.
		value  *big.Int //lint:ignore U1000 unused field is part of test
		Value1 *big.Int `abi:"value"`
	}

	type BadEventTransferWithSameFieldAndTag struct {
		Value  *big.Int
		Value1 *big.Int `abi:"value"`
	}

	type BadEventTransferWithDuplicatedTag struct {
		Value1 *big.Int `abi:"value"`
		Value2 *big.Int `abi:"value"`
	}

	type BadEventTransferWithEmptyTag struct {
		Value *big.Int `abi:""`
	}

	type EventPledge struct {
		Who      common.Address
		Wad      *big.Int
		Currency [3]byte
	}

	type BadEventPledge struct {
		Who      string
		Wad      int
		Currency [3]byte
	}

	type EventMixedCase struct {
		Value1 *big.Int `abi:"value"`
		Value2 *big.Int `abi:"_value"`
		Value3 *big.Int `abi:"Value"`
	}

	bigint := new(big.Int)
	bigintExpected := big.NewInt(1000000)
	bigintExpected2 := big.NewInt(2218516807680)
	bigintExpected3 := big.NewInt(1000001)
	addr := common.HexToAddress("0x00Ce0d46d924CC8437c806721496599FC3FFA268")
	var testCases = []struct {
		data     string
		dest     interface{}
		expected interface{}
		jsonLog  []byte
		error    string
		name     string
	}{{
		transferData1,
		&EventTransfer{},
		&EventTransfer{Value: bigintExpected},
		jsonEventTransfer,
		"",
		"Can unpack ERC20 Transfer event into structure",
	}, {
		transferData1,
		&[]interface{}{&bigint},
		&[]interface{}{&bigintExpected},
		jsonEventTransfer,
		"",
		"Can unpack ERC20 Transfer event into slice",
	}, {
		transferData1,
		&EventTransferWithTag{},
		&EventTransferWithTag{Value1: bigintExpected},
		jsonEventTransfer,
		"",
		"Can unpack ERC20 Transfer event into structure with abi: tag",
	}, {
		transferData1,
		&BadEventTransferWithDuplicatedTag{},
		&BadEventTransferWithDuplicatedTag{},
		jsonEventTransfer,
		"struct: abi tag in 'Value2' already mapped",
		"Can not unpack ERC20 Transfer event with duplicated abi tag",
	}, {
		transferData1,
		&BadEventTransferWithSameFieldAndTag{},
		&BadEventTransferWithSameFieldAndTag{},
		jsonEventTransfer,
		"abi: multiple variables maps to the same abi field 'value'",
		"Can not unpack ERC20 Transfer event with a field and a tag mapping to the same abi variable",
	}, {
		transferData1,
		&BadEventTransferWithEmptyTag{},
		&BadEventTransferWithEmptyTag{},
		jsonEventTransfer,
		"struct: abi tag in 'Value' is empty",
		"Can not unpack ERC20 Transfer event with an empty tag",
	}, {
		pledgeData1,
		&EventPledge{},
		&EventPledge{
			addr,
			bigintExpected2,
			[3]byte{'u', 's', 'd'}},
		jsonEventPledge,
		"",
		"Can unpack Pledge event into structure",
	}, {
		pledgeData1,
		&[]interface{}{&common.Address{}, &bigint, &[3]byte{}},
		&[]interface{}{
			&addr,
			&bigintExpected2,
			&[3]byte{'u', 's', 'd'}},
		jsonEventPledge,
		"",
		"Can unpack Pledge event into slice",
	}, {
		pledgeData1,
		&[3]interface{}{&common.Address{}, &bigint, &[3]byte{}},
		&[3]interface{}{
			&addr,
			&bigintExpected2,
			&[3]byte{'u', 's', 'd'}},
		jsonEventPledge,
		"",
		"Can unpack Pledge event into an array",
	}, {
		pledgeData1,
		&[]interface{}{new(int), 0, 0},
		&[]interface{}{},
		jsonEventPledge,
		"abi: cannot unmarshal common.Address in to int",
		"Can not unpack Pledge event into slice with wrong types",
	}, {
		pledgeData1,
		&BadEventPledge{},
		&BadEventPledge{},
		jsonEventPledge,
		"abi: cannot unmarshal common.Address in to string",
		"Can not unpack Pledge event into struct with wrong filed types",
	}, {
		pledgeData1,
		&[]interface{}{common.Address{}, new(big.Int)},
		&[]interface{}{},
		jsonEventPledge,
		"abi: insufficient number of elements in the list/array for unpack, want 3, got 2",
		"Can not unpack Pledge event into too short slice",
	}, {
		pledgeData1,
		new(map[string]interface{}),
		&[]interface{}{},
		jsonEventPledge,
		"abi: cannot unmarshal tuple into map[string]interface {}",
		"Can not unpack Pledge event into map",
	}, {
		mixedCaseData1,
		&EventMixedCase{},
		&EventMixedCase{Value1: bigintExpected, Value2: bigintExpected2, Value3: bigintExpected3},
		jsonEventMixedCase,
		"",
		"Can unpack abi variables with mixed case",
	}}

	for _, tc := range testCases {
		assert := assert.New(t)
		tc := tc
		t.Run(tc.name, func(t *testing.T) {
			err := unpackTestEventData(tc.dest, tc.data, tc.jsonLog, assert)
			if tc.error == "" {
				assert.Nil(err, "Should be able to unpack event data.")
				assert.Equal(tc.expected, tc.dest, tc.name)
			} else {
				assert.EqualError(err, tc.error, tc.name)
			}
		})
	}
}

func unpackTestEventData(dest interface{}, hexData string, jsonEvent []byte, assert *assert.Assertions) error {
	data, err := hex.DecodeString(hexData)
	assert.NoError(err, "Hex data should be a correct hex-string")
	var e Event
	assert.NoError(json.Unmarshal(jsonEvent, &e), "Should be able to unmarshal event ABI")
	a := ABI{Events: map[string]Event{"e": e}}
	return a.Unpack(dest, "e", data)
}

<<<<<<< HEAD
/*
Taken from
https://github.com/Onther-Tech/plasma-evm/pull/15568
*/

type testResult struct {
	Values [2]*big.Int
	Value1 *big.Int
	Value2 *big.Int
}

type testCase struct {
	definition string
	want       testResult
}

func (tc testCase) encoded(intType, arrayType Type) []byte {
	var b bytes.Buffer
	if tc.want.Value1 != nil {
		val, _ := intType.pack(reflect.ValueOf(tc.want.Value1))
		b.Write(val)
	}

	if !reflect.DeepEqual(tc.want.Values, [2]*big.Int{nil, nil}) {
		val, _ := arrayType.pack(reflect.ValueOf(tc.want.Values))
		b.Write(val)
	}
	if tc.want.Value2 != nil {
		val, _ := intType.pack(reflect.ValueOf(tc.want.Value2))
		b.Write(val)
	}
	return b.Bytes()
}

=======
>>>>>>> 15d09038
// TestEventUnpackIndexed verifies that indexed field will be skipped by event decoder.
func TestEventUnpackIndexed(t *testing.T) {
	definition := `[{"name": "test", "type": "event", "inputs": [{"indexed": true, "name":"value1", "type":"uint8"},{"indexed": false, "name":"value2", "type":"uint8"}]}]`
	type testStruct struct {
		Value1 uint8
		Value2 uint8
	}
	abi, err := JSON(strings.NewReader(definition))
	require.NoError(t, err)
	var b bytes.Buffer
	b.Write(packNum(reflect.ValueOf(uint8(8))))
	var rst testStruct
	require.NoError(t, abi.Unpack(&rst, "test", b.Bytes()))
	require.Equal(t, uint8(0), rst.Value1)
	require.Equal(t, uint8(8), rst.Value2)
}

// TestEventIndexedWithArrayUnpack verifies that decoder will not overlow when static array is indexed input.
func TestEventIndexedWithArrayUnpack(t *testing.T) {
	definition := `[{"name": "test", "type": "event", "inputs": [{"indexed": true, "name":"value1", "type":"uint8[2]"},{"indexed": false, "name":"value2", "type":"string"}]}]`
	type testStruct struct {
		Value1 [2]uint8
		Value2 string
	}
	abi, err := JSON(strings.NewReader(definition))
	require.NoError(t, err)
	var b bytes.Buffer
	stringOut := "abc"
	// number of fields that will be encoded * 32
	b.Write(packNum(reflect.ValueOf(32)))
	b.Write(packNum(reflect.ValueOf(len(stringOut))))
	b.Write(common.RightPadBytes([]byte(stringOut), 32))

	var rst testStruct
	require.NoError(t, abi.Unpack(&rst, "test", b.Bytes()))
	require.Equal(t, [2]uint8{0, 0}, rst.Value1)
	require.Equal(t, stringOut, rst.Value2)
}<|MERGE_RESOLUTION|>--- conflicted
+++ resolved
@@ -354,7 +354,6 @@
 	return a.Unpack(dest, "e", data)
 }
 
-<<<<<<< HEAD
 /*
 Taken from
 https://github.com/Onther-Tech/plasma-evm/pull/15568
@@ -389,8 +388,6 @@
 	return b.Bytes()
 }
 
-=======
->>>>>>> 15d09038
 // TestEventUnpackIndexed verifies that indexed field will be skipped by event decoder.
 func TestEventUnpackIndexed(t *testing.T) {
 	definition := `[{"name": "test", "type": "event", "inputs": [{"indexed": true, "name":"value1", "type":"uint8"},{"indexed": false, "name":"value2", "type":"uint8"}]}]`
