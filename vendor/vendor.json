--- conflicted
+++ resolved
@@ -555,8 +555,6 @@
 			"path": "github.com/tyler-smith/go-bip39",
 			"revision": "dbb3b84ba2ef14e894f5e33d6c6e43641e665738",
 			"revisionTime": "2018-10-17T06:06:43Z"
-<<<<<<< HEAD
-<<<<<<< HEAD
 		},
 		{
 			"checksumSHA1": "xa+UUbqD3zPfa8mKAxWabRsqSzM=",
@@ -565,40 +563,6 @@
 			"revisionTime": "2018-10-17T06:06:43Z"
 		},
 		{
-			"checksumSHA1": "nD6S4KB0S+YHxVMDDE+w3PyXaMk=",
-			"path": "github.com/uber/jaeger-client-go",
-			"revision": "f7e0d4744fa6d5287c53b8ac8d4f83089ce07ce8",
-			"revisionTime": "2018-06-07T15:18:42Z"
-		},
-		{
-			"checksumSHA1": "cjhPfiQbTqfkHmZM3Bi+Bm8qgN4=",
-			"path": "github.com/uber/jaeger-client-go/config",
-			"revision": "f7e0d4744fa6d5287c53b8ac8d4f83089ce07ce8",
-			"revisionTime": "2018-06-07T15:18:42Z"
-		},
-		{
-			"checksumSHA1": "KM5UXTWkHULmw0dDRNuk8ogWyGs=",
-			"path": "github.com/uber/jaeger-client-go/internal/baggage",
-			"revision": "f7e0d4744fa6d5287c53b8ac8d4f83089ce07ce8",
-			"revisionTime": "2018-06-07T15:18:42Z"
-		},
-		{
-			"checksumSHA1": "tZqlcHV1XoLdZp9jfnydzsZAvYo=",
-			"path": "github.com/uber/jaeger-client-go/internal/baggage/remote",
-			"revision": "f7e0d4744fa6d5287c53b8ac8d4f83089ce07ce8",
-			"revisionTime": "2018-06-07T15:18:42Z"
-=======
->>>>>>> ethereum/master
-=======
->>>>>>> f7cdea2b
-		},
-		{
-			"checksumSHA1": "xa+UUbqD3zPfa8mKAxWabRsqSzM=",
-			"path": "github.com/tyler-smith/go-bip39/wordlists",
-			"revision": "dbb3b84ba2ef14e894f5e33d6c6e43641e665738",
-			"revisionTime": "2018-10-17T06:06:43Z"
-		},
-		{
 			"checksumSHA1": "GLCPuvePAkWT+opcWq3mNdhOfGM=",
 			"path": "github.com/wsddn/go-ecdh",
 			"revision": "48726bab92085232373de4ec5c51ce7b441c63a0",
@@ -681,7 +645,6 @@
 			"path": "golang.org/x/crypto/pbkdf2",
 			"revision": "ff983b9c42bc9fbf91556e191cc8efb585c16908",
 			"revisionTime": "2018-07-25T11:53:45Z"
-<<<<<<< HEAD
 		},
 		{
 			"checksumSHA1": "vKbPb9fpjCdzuoOvajOJnYfHG2g=",
@@ -690,16 +653,6 @@
 			"revisionTime": "2018-07-25T11:53:45Z"
 		},
 		{
-=======
-		},
-		{
-			"checksumSHA1": "vKbPb9fpjCdzuoOvajOJnYfHG2g=",
-			"path": "golang.org/x/crypto/poly1305",
-			"revision": "ff983b9c42bc9fbf91556e191cc8efb585c16908",
-			"revisionTime": "2018-07-25T11:53:45Z"
-		},
-		{
->>>>>>> f7cdea2b
 			"checksumSHA1": "GP0QdBhWPoH4hsHedU7935MjGWo=",
 			"path": "golang.org/x/crypto/ripemd160",
 			"revision": "ff983b9c42bc9fbf91556e191cc8efb585c16908",
