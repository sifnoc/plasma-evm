package tx

import (
	"context"
	"errors"
	"fmt"
	"math/big"
	"sort"
	"strings"
	"sync"
	"time"

	"github.com/Onther-Tech/plasma-evm"
	"github.com/Onther-Tech/plasma-evm/accounts"
	"github.com/Onther-Tech/plasma-evm/accounts/keystore"
	"github.com/Onther-Tech/plasma-evm/common"
	"github.com/Onther-Tech/plasma-evm/core"
	"github.com/Onther-Tech/plasma-evm/core/types"
	"github.com/Onther-Tech/plasma-evm/ethclient"
	"github.com/Onther-Tech/plasma-evm/ethdb"
	"github.com/Onther-Tech/plasma-evm/log"
	"github.com/Onther-Tech/plasma-evm/params"
)

const (
	MaxNumTask    = 500
	MaxNumKnownTx = 5
	SendDelay     = 2

	// TODO: make below configurable
	Confirmation      = 32
	ConfirmationDelay = 4
)

var (
	ErrLockedAccount    = errors.New("account is locked")
	ErrUnknownAccount   = errors.New("account not found in keystore")
	ErrKnownTransaction = errors.New("known transaction")
	ErrDuplicateRaw     = errors.New("duplicate raw transaction")
	ErrNoDuplicateRaw   = errors.New("there is no duplicate raw transaction")
)

// TODO: Add JSONRPC API for TransactionManager
type TransactionManager struct {
	config *Config

	ks      *keystore.KeyStore
	backend *ethclient.Client
	db      ethdb.Database

	currentBlockNumber *big.Int // current block number of root chian network
	gasPrice           *big.Int

	addresses []common.Address // list of account address

	confirmed   map[common.Address]RawTransactions // confirmed raw transactions
	unconfirmed map[common.Address]RawTransactions // mined but not confirmed raw transactions
	pending     map[common.Address]RawTransactions // raw transactions to be sent

	nonce map[common.Address]uint64 // account nonce

	lastInspectTime time.Time

	numKnownErr map[common.Hash]uint64 // number of know transaction error

	taskCh chan *RawTransaction

	lock         sync.RWMutex
	gasPriceLock sync.Mutex
	wg           *sync.WaitGroup
	quit         chan struct{}
}

func NewTransactionManager(ks *keystore.KeyStore, backend *ethclient.Client, db ethdb.Database, config *Config) (*TransactionManager, error) {
	tm := &TransactionManager{
		config: config,

		ks:      ks,
		db:      db,
		backend: backend,

		currentBlockNumber: new(big.Int),
		gasPrice:           new(big.Int),

		confirmed:   make(map[common.Address]RawTransactions),
		unconfirmed: make(map[common.Address]RawTransactions),
		pending:     make(map[common.Address]RawTransactions),

		nonce: make(map[common.Address]uint64),

		numKnownErr: make(map[common.Hash]uint64),

		taskCh: make(chan *RawTransaction, MaxNumTask),

		quit: make(chan struct{}),
	}

	gasPrice := ReadGasPrice(db)

	if config.MinGasPrice.Cmp(config.MaxGasPrice) > 0 {
		return nil, errors.New("min gas price cannot exceed max gas price")
	}

	if config.GasPrice.Cmp(big.NewInt(0)) == 0 {
		gasPrice = new(big.Int).Set(DefaultConfig.GasPrice)
		log.Info("Use default gas price", "gasprice", gasPrice)
	}

	if gasPrice.Cmp(config.MinGasPrice) < 0 {
		gasPrice = new(big.Int).Set(config.MinGasPrice)
		log.Warn("Gas price is below the min gas price.")
	}

	if gasPrice.Cmp(config.MaxGasPrice) > 0 {
		gasPrice = new(big.Int).Set(config.MaxGasPrice)
		log.Warn("Gas price is above the max gas price.")
	}

	tm.gasPrice = gasPrice

	numAddrs := ReadNumAddr(db)

	if numAddrs == MaxUint64 {
		return nil, errors.New("failed to read account number in database")
	}

	var (
		i   uint64
		err error
	)

	for i = 0; i < numAddrs; i++ {
		addr := ReadAddr(db, uint64(i))
		tm.addresses = append(tm.addresses, addr)

		if _, ok := tm.nonce[addr]; ok {
			log.Error("Duplicated account found", "addr", addr)
			continue
		}

		numConfirmedRawTxs := ReadNumConfirmedRawTxs(tm.db, addr)
		if numConfirmedRawTxs == MaxUint64 {
			return nil, errors.New(fmt.Sprintf("failed to read number of confirmed raw transaction of %s", addr.String()))
		}

		log.Info("Previous account loaded", "addr", addr, "numConfirmedRawTxs", numConfirmedRawTxs)

		tm.confirmed[addr] = make(RawTransactions, 0, numConfirmedRawTxs)
		var j uint64
		for ; j < numConfirmedRawTxs; j++ {
			tm.confirmed[addr] = append(tm.confirmed[addr], ReadConfirmedTx(tm.db, addr, j))
		}

		tm.unconfirmed[addr] = ReadUnconfirmedTxs(tm.db, addr)
		tm.pending[addr] = ReadPendingTxs(tm.db, addr)

		tm.nonce[addr] = ReadAddrNonce(db, addr)
		if tm.nonce[addr] == 0 {
			tm.nonce[addr], err = backend.NonceAt(context.Background(), addr, nil)
			if err != nil {
				log.Error("Failed to read account nonce", "err", err)
				return nil, err
			}
			WriteAddrNonce(db, addr, tm.nonce[addr])
		}
		log.Info("Previous transactions are loaded", "addr", addr, "txs", len(tm.pending[addr]))
		tm.inspect(addr)
	}

	log.Info("Transaction manager loaded", "numAccounts", numAddrs)

	return tm, nil
}

// Add adds raw transaction to confirmed.
func (tm *TransactionManager) Add(account accounts.Account, raw *RawTransaction, duplicate bool) error {
	tm.lock.Lock()
	defer tm.lock.Unlock()

	addr := account.Address

	tm.inspect(addr)

	if !tm.ks.HasAddress(addr) {
		return ErrUnknownAccount
	}

	// Update database for the first raw transaction from the account.
	if tm.indexOf(addr) < 0 {

		n := len(tm.addresses)
		WriteNumAddr(tm.db, uint64(n+1))

		tm.addresses = append(tm.addresses, addr)
		WriteAddr(tm.db, uint64(n), addr)

		tm.confirmed[addr] = RawTransactions{}
		tm.unconfirmed[addr] = RawTransactions{}
		tm.pending[addr] = RawTransactions{}

		log.Debug("New account is added to transaction manager", "addr", addr)
	}

	if !duplicate {
		// add unique aw transaction

		if previous := ReadRawTxHash(tm.db, addr, raw.Hash()); previous != nil {
			return ErrDuplicateRaw
		}
		WriteRawTxHash(tm.db, addr, *raw)
	} else {
		// add duplicate raw transaction

		if previous := ReadRawTxHash(tm.db, addr, raw.Hash()); previous == nil {
			return ErrNoDuplicateRaw
		}
	}

	// assign index
	i := ReadNumRawTxs(tm.db, addr)
	raw.Index = i
	WriteNumRawTxs(tm.db, addr, i+1)

	// assign nonce
	raw.Nonce = big.NewInt(int64(tm.nonce[addr]))
	tm.nonce[addr]++
	WriteAddrNonce(tm.db, addr, tm.nonce[addr])

	// enqueue raw transaction
	tm.pending[addr] = append(tm.pending[addr], raw)
	WritePendingTxs(tm.db, tm.quit, addr, tm.pending[addr])

	log.Info("Raw transaction added", "caption", raw.getCaption(), "from", raw.From)

	return nil
}

// TODO: rename to Has
// Count returns the number of raw transactions corresponding to the transaction.
func (tm *TransactionManager) Count(account accounts.Account, tx *types.Transaction) uint64 {
	tm.lock.Lock()
	defer tm.lock.Unlock()

	if tm.confirmed[account.Address] == nil || len(tm.confirmed[account.Address]) == 0 {
		return 0
	}

	var count uint64
	hash := tx.Hash()

	for _, queuedTx := range tm.confirmed[account.Address] {
		if queuedTx.Hash() == hash {
			count++
		}
	}

	return count
}

func (tm *TransactionManager) Start() {
	tm.wg = new(sync.WaitGroup)
<<<<<<< HEAD
=======
	tm.wg.Add(1)
>>>>>>> f9fd1b8b
	go tm.confirmLoop()

	// send a single raw transaction to root chain.
	// TODO: make it safe under root chain provider disconnect
	send := func(addr common.Address, raw *RawTransaction) (common.Hash, error) {
		raw.sendLock.Lock()
		defer raw.sendLock.Unlock()

		// short circuit if transaction was already mined
		if raw.Mined(tm.backend) {
			return raw.MinedTxHash, nil
		}

		// subscribe new block mined event
		newHeaderEvents := make(chan *types.Header)
		newHeaderSub, err := tm.backend.SubscribeNewHead(context.Background(), newHeaderEvents)

		close := func() {
			defer func() {
				if err := recover(); err != nil {
					log.Error("New block event unsubscription", "err", err)
				}
			}()
			newHeaderSub.Unsubscribe()
		}

		defer close()

		if err != nil {
			log.Error("Failed to subscribe new block event", "err", err)
		}

		clearHeaderEvent := func() {
			for len(newHeaderEvents) > 0 {
				<-newHeaderEvents
			}
		}

		// account to send transaction
		from := accounts.Account{Address: addr}

		// helper to avoid recursive read lock
		var f func() (common.Hash, error)

		f = func() (common.Hash, error) {
			blockNumber := tm.currentBlockNumber.Uint64()

			// short circuit
			if raw.LastSentBlockNumber != 0 && raw.LastSentBlockNumber+SendDelay <= blockNumber {
				log.Debug("Too early to send transaction", "delay", SendDelay)
				raw.LastSentBlockNumber = tm.currentBlockNumber.Uint64()
				return common.Hash{}, nil
			}

			tm.gasPriceLock.Lock()
			tx := raw.ToTransaction(tm.gasPrice)
			tm.gasPriceLock.Unlock()

			signedTx, err := tm.ks.SignTx(from, tx, tm.config.ChainId)

			if err != nil {
				log.Error("failed to sign transaction", "err", err, "raw", raw.Hash(), "caption", raw.getCaption(), "tx", tx.Hash())
				return signedTx.Hash(), err
			}

			// short circuit raw transaction already has same transaction.
			if raw.HasPending(signedTx) {
				return signedTx.Hash(), nil
			}

			err = raw.AddPending(signedTx)
			if err != nil {
				log.Error(err.Error(), "raw", raw.Hash(), "caption", raw.getCaption(), "tx", tx.Hash())
				return signedTx.Hash(), err
			}
			raw.LastSentBlockNumber = blockNumber

			tm.lock.Lock()
			WritePendingTxs(tm.db, tm.quit, addr, tm.pending[addr])
			tm.lock.Unlock()

			err = tm.backend.SendTransaction(context.Background(), signedTx)

			if err == nil {
				log.Info("Transaction sent", "hash", signedTx.Hash(), "nonce", raw.Nonce, "caption", raw.getCaption(), "gasprice", signedTx.GasPrice())
				return signedTx.Hash(), nil
			}

			errMessage := strings.ToLower(err.Error())

			// short circuit if operator has not enough ether
			if strings.Contains(errMessage, "insufficient funds for gas * price + value") {
				return signedTx.Hash(), core.ErrInsufficientFunds
			}

			if strings.Contains(errMessage, "replacement transaction underpriced") {
				return signedTx.Hash(), core.ErrReplaceUnderpriced
			}

			if strings.Contains(errMessage, "transaction underpriced") {
				return signedTx.Hash(), core.ErrReplaceUnderpriced
			}

			// resubmit transaction at most MAX_NUM_KNOWN_TX times.
			if strings.Contains(errMessage, "known transaction") {
				tm.numKnownErr[signedTx.Hash()]++

				if tm.numKnownErr[signedTx.Hash()] == MaxNumKnownTx {
					tm.numKnownErr[signedTx.Hash()] = 0
					return signedTx.Hash(), ErrKnownTransaction
				}

				clearHeaderEvent()

				select {
				case <-newHeaderEvents:
					return signedTx.Hash(), ErrKnownTransaction
				case <-tm.quit:
					return signedTx.Hash(), nil
				}

			}

			// resubmit transaction with nonce increased.
			if strings.Contains(errMessage, "nonce too low") || strings.Contains(errMessage, "nonce is too low") {
				// increase nonce immediately
				previousNonce := raw.Nonce.Uint64()

				tm.nonce[addr], err = tm.backend.NonceAt(context.Background(), addr, nil)

				if err != nil {
					log.Error("Failed to read account nonce", "err", err)
				} else {
					log.Warn("Account nonce has increased by another transaction", "previousNonce", previousNonce, "currentNonce", tm.nonce[addr])
					raw.Nonce = big.NewInt(int64(tm.nonce[addr]))
					WriteAddrNonce(tm.db, addr, tm.nonce[addr])
				}
				return f()

				// if more than 1 transactions are pending, increase nonce carefully.
				// TODO: count and increase nonce
				return signedTx.Hash(), nil
			}

			// return unknown error
			log.Error("Failed to send transaction to root chain.", "err", err)
			return signedTx.Hash(), err
		}

		return f()
	}

	go func() {
		ticker := time.NewTicker(tm.config.Interval)
		defer ticker.Stop()

		for {
			select {
			case _, ok := <-ticker.C:
				if !ok {
					continue
				}

				for addr, _ := range tm.pending {
					tm.wg.Add(1)
					go func(addr common.Address) {
						defer tm.wg.Done()
						log.Trace("TransactionManager iterates", "addr", addr)
						queue := tm.pending[addr]

						tm.clearQueue(addr)
						tm.confirmQueue(addr)

						if len(queue) == 0 {
							return
						}

						var raw *RawTransaction

						// find next pending raw transaction
						for _, pending := range queue {
							if !pending.Mined(tm.backend) {
								raw = pending
								break
							}
						}

						// short circuit if no pending raw transaction exists
						if raw == nil {
							return
						}

						hash, err := send(addr, raw)

						// resubmit transaction in pending intarval loop
						if err == core.ErrReplaceUnderpriced {
							log.Debug("Gas price is fixed for underpriced transaction error")
							tm.adjustGasPrice(raw, false)
							hash, err = send(addr, raw)
							return
						}

						// short circuit if operator has not enough fund.
						if err == core.ErrInsufficientFunds || err == core.ErrReplaceUnderpriced {
							log.Error("Account doesn't have enough fund to run the chain.", "addr", addr)
							hash, err = send(addr, raw)
							return
						}

						receipt, err2 := tm.backend.TransactionReceipt(context.Background(), hash)

						// short circuit if tx is already mined
						if receipt != nil {
							log.Debug("Raw transaction is already mined", "caption", raw.getCaption(), "hash", receipt.TxHash.String())
							return
						}

						if receipt == nil && err == ErrKnownTransaction && tm.numKnownErr[hash] <= MaxNumKnownTx {
							tm.numKnownErr[hash]++
							return
						}

						fixed := false

						// handle previous submit errors
						if err == ErrKnownTransaction {
							log.Debug("Gas price is fixed for known transaction error")
							fixed = true
						}

						if err2 == ethereum.NotFound {
							log.Warn("Ethereum Transaction not found. It may be pending", "err", err2, "caption", raw.getCaption(), "hash", hash.Hex())
							fixed = true
							tm.adjustGasPrice(raw, false)
						}

						if err != nil && !fixed {
							log.Debug("Unknown transaction error", "err", err)
							tm.adjustGasPrice(raw, false)
						}

						hash, err = send(addr, raw)

						if err != nil && err != ErrKnownTransaction {
							log.Error("Failed to submit block to root chain.", "err", err)
						}
					}(addr)
				}

			case <-tm.quit:
				log.Info("TransactionManager stopped")
				return
			}
		}
	}()
}

// adjustGasPrice adjust gas prices at a reasonable price.
func (tm *TransactionManager) adjustGasPrice(raw *RawTransaction, decrease bool) {
	tm.gasPriceLock.Lock()
	defer tm.gasPriceLock.Unlock()

	var previousGasPrice *big.Int

	if (raw.MinedTxHash != common.Hash{}) {
		tx, isPending, err := tm.backend.TransactionByHash(context.Background(), raw.MinedTxHash)
		if isPending || err != nil {
			return
		}
		previousGasPrice = tx.GasPrice()
	} else if len(raw.PendingTxs) == 0 {
		previousGasPrice = new(big.Int).Set(tm.gasPrice)
	} else {
		lastPendingTx := raw.PendingTxs[len(raw.PendingTxs)-1]
		previousGasPrice = new(big.Int).Set(lastPendingTx.GasPrice())
	}

	gasPrice := new(big.Int).Set(previousGasPrice)

	if decrease {
		// new gas price = previous gas price * 0.4
		gasPrice = new(big.Int).Mul(new(big.Int).Div(tm.gasPrice, big.NewInt(10)), big.NewInt(4))
	} else {
		// new gas price = previous gas price * 1.2
		gasPrice = new(big.Int).Mul(new(big.Int).Div(tm.gasPrice, big.NewInt(10)), big.NewInt(12))
	}

	// make target gas price in range
	if gasPrice.Cmp(tm.config.MinGasPrice) < 0 {
		gasPrice.Set(tm.config.MinGasPrice)
	}
	if gasPrice.Cmp(tm.config.MaxGasPrice) > 0 {
		gasPrice.Set(tm.config.MaxGasPrice)
	}

	tm.gasPrice = new(big.Int).Set(gasPrice)

	WriteGasPrice(tm.db, gasPrice)

	previousGwei := gasPriceToString(previousGasPrice)
	adjustGwei := gasPriceToString(tm.gasPrice)

	log.Info("Gas price adjusted", "caption", raw.getCaption(), "decrease", decrease,
		"previous", previousGwei,
		"adjusted", adjustGwei)
}

// clearQueue check raw transaction is mined. Mined raw transactions move to unconfirmed pending.
// Before confirmed, if the mined raw transaction is removed from root chian network, it goes back to the pending again.
func (tm *TransactionManager) clearQueue(addr common.Address) {
	tm.lock.Lock()
	defer tm.lock.Unlock()

	// short circuit if pending is nil or empty.
	if tm.pending[addr] == nil || len(tm.pending[addr]) == 0 {
		return
	}

	// check pending transaction is mined or not
	for _, raw := range tm.pending[addr] {
		ok, err := raw.CheckMined(tm.backend, false)
		if err != nil {
			log.Error("Failed to clear pending transactions. Check rootchain provider", "err", err, "caption", raw.getCaption())
			break
		}

		if !ok {
			break
		}

		log.Info("Transaction is mined", "nonce", raw.Nonce, "caption", raw.getCaption(), "reverted", raw.Reverted, "from", addr, "hash", raw.MinedTxHash.String())

		if raw.Reverted {
			log.Error("Transaction is reverted", "caption", raw.getCaption(), "hash", raw.MinedTxHash.String())
		}
		tm.adjustGasPrice(raw, true)
	}

	// remove mined raw transactions
	var minedRaws RawTransactions
	i := 0
	for ; i < len(tm.pending[addr]); i++ {
		raw := tm.pending[addr][i]
		if raw == nil {
			break
		}

		if !raw.Mined(tm.backend) {
			if raw.Reverted && !raw.AllowRevert {
				log.Error("Transaction reverted", "caption", raw.getCaption(), "hash", raw.Hash())
			}
			break
		}
		minedRaws = append(minedRaws, raw)
	}

	// update database
	l := len(minedRaws)
	if l != 0 {
		tm.unconfirmed[addr] = append(tm.unconfirmed[addr], minedRaws...)
		tm.pending[addr] = tm.pending[addr][l:]
		WritePendingTxs(tm.db, tm.quit, addr, tm.pending[addr])
		WriteUnconfirmedTxs(tm.db, tm.quit, addr, tm.unconfirmed[addr])
	}
}

// confirmQueue check mined raw transaction is confirmed.
// If unconfirmed transaction is removed from canonical chain, insert it into pending pending.
func (tm *TransactionManager) confirmQueue(addr common.Address) {
	tm.lock.Lock()
	defer tm.lock.Unlock()

	if time.Since(tm.lastInspectTime) > time.Second*5 {
		tm.inspect(addr)
	}

	// short circuit if unconfirmed is nil or empty.
	if tm.unconfirmed[addr] == nil || len(tm.unconfirmed[addr]) == 0 {
		return
	}

	// re-add removed raw transaction into queue
	var lastRemovedRaw *RawTransaction
	var newUnconfirmed RawTransactions
	for _, raw := range tm.unconfirmed[addr] {
		removed, err := raw.Removed(tm.backend)
		if err != nil {
			log.Error("Failed to check transaction is removed", "err", err)
			break
		}

		if removed {
			log.Info("Raw transaction is removed", "addr", addr, "caption", raw.getCaption())
			raw.PrepareToResend()
			tm.pending[addr] = append(tm.pending[addr], raw)
		} else {
			newUnconfirmed = append(newUnconfirmed, raw)
		}

		lastRemovedRaw = raw
	}

	// update database
	if lastRemovedRaw != nil {
		tm.unconfirmed[addr] = newUnconfirmed
		sort.Sort(RawTransactionsByIndex(tm.pending[addr]))

		WriteUnconfirmedTxs(tm.db, tm.quit, addr, tm.unconfirmed[addr])
		WritePendingTxs(tm.db, tm.quit, addr, tm.pending[addr])
	}

	// remove already confirmed raw transactions
	numConfirmed := ReadNumConfirmedRawTxs(tm.db, addr)
	currentBlockNumber := new(big.Int).Set(tm.currentBlockNumber)
	i := 0
	for ; i < len(tm.unconfirmed[addr]); i++ {
		raw := tm.unconfirmed[addr][i]
		log.Debug("check raw is confirmed", "addr", addr, "caption", raw.getCaption())

		if !raw.Confirmed(tm.backend, currentBlockNumber) {
			break
		}

		log.Info("Transaction is confirmed", "addr", addr, "caption", raw.getCaption())
		raw.ConfirmedIndex = numConfirmed
		tm.confirmed[addr] = append(tm.confirmed[addr], raw)
		WriteConfirmedTx(tm.db, addr, numConfirmed, raw)
		numConfirmed++
	}

	// update database
	if i != 0 {
		tm.unconfirmed[addr] = tm.unconfirmed[addr][i:]
		WriteNumConfirmedRawTxs(tm.db, tm.quit, addr, numConfirmed)
		WriteUnconfirmedTxs(tm.db, tm.quit, addr, tm.unconfirmed[addr])
	}
}

func (tm *TransactionManager) indexOf(addr common.Address) int {
	var i int
	for i = 0; i < len(tm.addresses); i++ {
		if tm.addresses[i] == addr {
			return i
		}
	}

	return -1
}

// TODO: use SubscribeNewHead with disconnection handling
func (tm *TransactionManager) confirmLoop() {
<<<<<<< HEAD
	tm.wg.Add(1)
	tm.wg.Done()
=======
	defer tm.wg.Done()
>>>>>>> f9fd1b8b
	closed := false

	newHeaderCh := make(chan *types.Header)
	sub, err := tm.backend.SubscribeNewHead(context.Background(), newHeaderCh)

	close := func() {
		defer func() {
			if err := recover(); err != nil {
				log.Error("New block event unsubscription", "err", err)
			}
		}()
		sub.Unsubscribe()
	}

	defer close()

	if err != nil {
		log.Error("Failed to subscribe root chian new block event", "err", err)
		return
	}

	reconnTimer := time.NewTimer(0)
	<-reconnTimer.C

	reconn := func() {
		if closed {
			return
		}

		sub2, err := tm.backend.SubscribeNewHead(context.Background(), newHeaderCh)

		if err != nil {
			log.Error("Failed to re-subscribe root chian new block event", "err", err)
			reconnTimer.Reset(5 * time.Second)
		} else {
			sub = sub2
			log.Info("Re-subscribe root chian new block event", "err", err)
		}
	}

	var lastConfirmed uint64

	for {
		select {
		case <-tm.quit:
			closed = true
			reconnTimer.Stop()
			return

		case header, ok := <-newHeaderCh:
			if !ok {
				continue
			}

			if lastConfirmed == 0 {
				lastConfirmed = header.Number.Uint64()
			}

			block, err := tm.backend.BlockByHash(context.Background(), header.Hash())
			if err != nil {
				log.Error("Failed to read root chain block", "err", err)
				continue
			}

			log.Info("New root chain block mined", "number", header.Number, "numTxs", len(block.Transactions()), "gasUsed", header.GasUsed, "gasLimit", header.GasLimit)

			tm.lock.Lock()
			tm.currentBlockNumber.Set(header.Number)
			tm.lock.Unlock()

			if lastConfirmed+ConfirmationDelay < header.Number.Uint64() {
				continue
			}

			lastConfirmed = header.Number.Uint64()
			for _, addr := range tm.addresses {
				tm.confirmQueue(addr)
			}

		case err := <-sub.Err():
			log.Error("New block event unsubscribed", "err", err)
			reconn()

		case _, ok := <-reconnTimer.C:
			if ok {
				reconn()
			}
		}
	}
}

func (tm *TransactionManager) Stop() {
	tm.wg.Wait()
	close(tm.quit)
	tm.wg.Wait()
}

func (tm *TransactionManager) inspect(addr common.Address) {
	confirmed := len(tm.confirmed[addr])
	unconfirmed := len(tm.unconfirmed[addr])
	pending := len(tm.pending[addr])
	log.Debug("Inspect queue", "addr", addr, "total", confirmed+unconfirmed+pending, "confirmed", confirmed, "unconfiemd", unconfirmed, "pending", pending)

	tm.lastInspectTime = time.Now()
}

func gasPriceToString(gp *big.Int) string {
	ngp := new(big.Float).Quo(new(big.Float).SetInt(gp), new(big.Float).SetInt64(params.GWei))
	ngp.SetPrec(10)

	return ngp.String() + " Gwei"
}<|MERGE_RESOLUTION|>--- conflicted
+++ resolved
@@ -259,10 +259,7 @@
 
 func (tm *TransactionManager) Start() {
 	tm.wg = new(sync.WaitGroup)
-<<<<<<< HEAD
-=======
 	tm.wg.Add(1)
->>>>>>> f9fd1b8b
 	go tm.confirmLoop()
 
 	// send a single raw transaction to root chain.
@@ -714,12 +711,7 @@
 
 // TODO: use SubscribeNewHead with disconnection handling
 func (tm *TransactionManager) confirmLoop() {
-<<<<<<< HEAD
-	tm.wg.Add(1)
-	tm.wg.Done()
-=======
 	defer tm.wg.Done()
->>>>>>> f9fd1b8b
 	closed := false
 
 	newHeaderCh := make(chan *types.Header)
