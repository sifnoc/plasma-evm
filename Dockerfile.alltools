--- conflicted
+++ resolved
@@ -12,8 +12,4 @@
 RUN apk add --no-cache ca-certificates
 COPY --from=builder /go-ethereum/build/bin/* /usr/local/bin/
 
-<<<<<<< HEAD
-EXPOSE 8547 8548 30305 30305/udp
-=======
-EXPOSE 8545 8546 8547 30303 30303/udp
->>>>>>> 15d09038
+EXPOSE 8545 8546 8547 8548 30303 30303/udp 30305 30305/udp