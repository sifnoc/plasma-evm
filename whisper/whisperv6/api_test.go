--- conflicted
+++ resolved
@@ -20,12 +20,6 @@
 	"bytes"
 	"testing"
 	"time"
-<<<<<<< HEAD
-
-	mapset "github.com/deckarep/golang-set"
-	"github.com/Onther-Tech/plasma-evm/common"
-=======
->>>>>>> 24d727b6
 )
 
 func TestMultipleTopicCopyInNewMessageFilter(t *testing.T) {
