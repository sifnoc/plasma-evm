// Copyright 2014 The go-ethereum Authors
// This file is part of the go-ethereum library.
//
// The go-ethereum library is free software: you can redistribute it and/or modify
// it under the terms of the GNU Lesser General Public License as published by
// the Free Software Foundation, either version 3 of the License, or
// (at your option) any later version.
//
// The go-ethereum library is distributed in the hope that it will be useful,
// but WITHOUT ANY WARRANTY; without even the implied warranty of
// MERCHANTABILITY or FITNESS FOR A PARTICULAR PURPOSE. See the
// GNU Lesser General Public License for more details.
//
// You should have received a copy of the GNU Lesser General Public License
// along with the go-ethereum library. If not, see <http://www.gnu.org/licenses/>.

package core

import (
	"bytes"
	"encoding/hex"
	"encoding/json"
	"errors"
	"fmt"
	"math/big"
	"strings"

	"github.com/Onther-Tech/plasma-evm/common"
	"github.com/Onther-Tech/plasma-evm/common/hexutil"
	"github.com/Onther-Tech/plasma-evm/common/math"
	"github.com/Onther-Tech/plasma-evm/core/rawdb"
	"github.com/Onther-Tech/plasma-evm/core/state"
	"github.com/Onther-Tech/plasma-evm/core/types"
	"github.com/Onther-Tech/plasma-evm/ethdb"
	"github.com/Onther-Tech/plasma-evm/log"
	"github.com/Onther-Tech/plasma-evm/params"
	"github.com/Onther-Tech/plasma-evm/rlp"
)

//go:generate gencodec -type Genesis -field-override genesisSpecMarshaling -out gen_genesis.go
//go:generate gencodec -type GenesisAccount -field-override genesisAccountMarshaling -out gen_genesis_account.go

var errGenesisNoConfig = errors.New("genesis has no chain configuration")

// Genesis specifies the header fields, state of a genesis block. It also defines hard
// fork switch-over blocks through the chain configuration.
type Genesis struct {
	Config     *params.ChainConfig `json:"config"`
	Nonce      uint64              `json:"nonce"`
	Timestamp  uint64              `json:"timestamp"`
	ExtraData  []byte              `json:"extraData"`
	GasLimit   uint64              `json:"gasLimit"   gencodec:"required"`
	Difficulty *big.Int            `json:"difficulty" gencodec:"required"`
	Mixhash    common.Hash         `json:"mixHash"`
	Coinbase   common.Address      `json:"coinbase"`
	Alloc      GenesisAlloc        `json:"alloc"      gencodec:"required"`

	// These fields are used for consensus tests. Please don't use them
	// in actual genesis blocks.
	Number     uint64      `json:"number"`
	GasUsed    uint64      `json:"gasUsed"`
	ParentHash common.Hash `json:"parentHash"`
}

// GenesisAlloc specifies the initial state that is part of the genesis block.
type GenesisAlloc map[common.Address]GenesisAccount

func (ga *GenesisAlloc) UnmarshalJSON(data []byte) error {
	m := make(map[common.UnprefixedAddress]GenesisAccount)
	if err := json.Unmarshal(data, &m); err != nil {
		return err
	}
	*ga = make(GenesisAlloc)
	for addr, a := range m {
		(*ga)[common.Address(addr)] = a
	}
	return nil
}

// GenesisAccount is an account in the state of the genesis block.
type GenesisAccount struct {
	Code       []byte                      `json:"code,omitempty"`
	Storage    map[common.Hash]common.Hash `json:"storage,omitempty"`
	Balance    *big.Int                    `json:"balance" gencodec:"required"`
	Nonce      uint64                      `json:"nonce,omitempty"`
	PrivateKey []byte                      `json:"secretKey,omitempty"` // for tests
}

// field type overrides for gencodec
type genesisSpecMarshaling struct {
	Nonce      math.HexOrDecimal64
	Timestamp  math.HexOrDecimal64
	ExtraData  hexutil.Bytes
	GasLimit   math.HexOrDecimal64
	GasUsed    math.HexOrDecimal64
	Number     math.HexOrDecimal64
	Difficulty *math.HexOrDecimal256
	Alloc      map[common.UnprefixedAddress]GenesisAccount
}

type genesisAccountMarshaling struct {
	Code       hexutil.Bytes
	Balance    *math.HexOrDecimal256
	Nonce      math.HexOrDecimal64
	Storage    map[storageJSON]storageJSON
	PrivateKey hexutil.Bytes
}

// storageJSON represents a 256 bit byte array, but allows less than 256 bits when
// unmarshaling from hex.
type storageJSON common.Hash

func (h *storageJSON) UnmarshalText(text []byte) error {
	text = bytes.TrimPrefix(text, []byte("0x"))
	if len(text) > 64 {
		return fmt.Errorf("too many hex characters in storage key/value %q", text)
	}
	offset := len(h) - len(text)/2 // pad on the left
	if _, err := hex.Decode(h[offset:], text); err != nil {
		fmt.Println(err)
		return fmt.Errorf("invalid hex storage key/value %q", text)
	}
	return nil
}

func (h storageJSON) MarshalText() ([]byte, error) {
	return hexutil.Bytes(h[:]).MarshalText()
}

// GenesisMismatchError is raised when trying to overwrite an existing
// genesis block with an incompatible one.
type GenesisMismatchError struct {
	Stored, New common.Hash
}

func (e *GenesisMismatchError) Error() string {
	return fmt.Sprintf("database already contains an incompatible genesis block (have %x, new %x)", e.Stored[:8], e.New[:8])
}

// SetupGenesisBlock writes or updates the genesis block in db.
// The block that will be used is:
//
//                          genesis == nil       genesis != nil
//                       +------------------------------------------
//     db has no genesis |  main-net default  |  genesis
//     db has genesis    |  from DB           |  genesis (if compatible)
//
// The stored chain configuration will be updated if it is compatible (i.e. does not
// specify a fork block below the local head block). In case of a conflict, the
// error is a *params.ConfigCompatError and the new, unwritten config is returned.
//
// The returned chain configuration is never nil.
func SetupGenesisBlock(db ethdb.Database, genesis *Genesis, rootChainContract common.Address) (*params.ChainConfig, common.Hash, error) {
	return SetupGenesisBlockWithOverride(db, genesis, nil, rootChainContract)
}
func SetupGenesisBlockWithOverride(db ethdb.Database, genesis *Genesis, constantinopleOverride *big.Int, rootChainContract common.Address) (*params.ChainConfig, common.Hash, error) {
	if genesis != nil && genesis.Config == nil {
		return params.AllEthashProtocolChanges, common.Hash{}, errGenesisNoConfig
	}

	// Just commit the new block if there is no stored genesis block.
	stored := rawdb.ReadCanonicalHash(db, 0)
	if (stored == common.Hash{}) {
		if genesis == nil {
			log.Info("Writing default main-net genesis block")
			genesis = DefaultGenesisBlock(rootChainContract)
		} else {
			log.Info("Writing custom genesis block")
		}
		block, err := genesis.Commit(db)
		return genesis.Config, block.Hash(), err
	}

	// Check whether the genesis block is already written.
	if genesis != nil {
		hash := genesis.ToBlock(nil).Hash()
		if hash != stored {
			return genesis.Config, hash, &GenesisMismatchError{stored, hash}
		}
	}

	// Get the existing chain configuration.
	newcfg := genesis.configOrDefault(stored)
	if constantinopleOverride != nil {
		newcfg.ConstantinopleBlock = constantinopleOverride
	}
	storedcfg := rawdb.ReadChainConfig(db, stored)
	if storedcfg == nil {
		log.Warn("Found genesis block without chain config")
		rawdb.WriteChainConfig(db, stored, newcfg)
		return newcfg, stored, nil
	}
	// Special case: don't change the existing config of a non-mainnet chain if no new
	// config is supplied. These chains would get AllProtocolChanges (and a compat error)
	// if we just continued here.
	if genesis == nil && stored != params.MainnetGenesisHash {
		return storedcfg, stored, nil
	}

	// Check config compatibility and write the config. Compatibility errors
	// are returned to the caller unless we're already at block zero.
	height := rawdb.ReadHeaderNumber(db, rawdb.ReadHeadHeaderHash(db))
	if height == nil {
		return newcfg, stored, fmt.Errorf("missing block number for head header hash")
	}
	compatErr := storedcfg.CheckCompatible(newcfg, *height)
	if compatErr != nil && *height != 0 && compatErr.RewindTo != 0 {
		return newcfg, stored, compatErr
	}
	rawdb.WriteChainConfig(db, stored, newcfg)
	return newcfg, stored, nil
}

func (g *Genesis) configOrDefault(ghash common.Hash) *params.ChainConfig {
	switch {
	case g != nil:
		return g.Config
	case ghash == params.MainnetGenesisHash:
		return params.MainnetChainConfig
	case ghash == params.TestnetGenesisHash:
		return params.TestnetChainConfig
	default:
		return params.AllEthashProtocolChanges
	}
}

// ToBlock creates the genesis block and writes state of a genesis specification
// to the given database (or discards it if nil).
func (g *Genesis) ToBlock(db ethdb.Database) *types.Block {
	if db == nil {
		db = ethdb.NewMemDatabase()
	}
	statedb, _ := state.New(common.Hash{}, state.NewDatabase(db))
	for addr, account := range g.Alloc {
		statedb.AddBalance(addr, account.Balance)
		statedb.SetCode(addr, account.Code)
		statedb.SetNonce(addr, account.Nonce)
		for key, value := range account.Storage {
			statedb.SetState(addr, key, value)
		}
	}
	root := statedb.IntermediateRoot(false)
	head := &types.Header{
		Number:     new(big.Int).SetUint64(g.Number),
		Nonce:      types.EncodeNonce(g.Nonce),
		Time:       new(big.Int).SetUint64(g.Timestamp),
		ParentHash: g.ParentHash,
		Extra:      g.ExtraData,
		GasLimit:   g.GasLimit,
		GasUsed:    g.GasUsed,
		Difficulty: g.Difficulty,
		MixDigest:  g.Mixhash,
		Coinbase:   g.Coinbase,
		Root:       root,
	}
	if g.GasLimit == 0 {
		head.GasLimit = params.GenesisGasLimit
	}
	if g.Difficulty == nil {
		head.Difficulty = params.GenesisDifficulty
	}
	statedb.Commit(false)
	statedb.Database().TrieDB().Commit(root, true)

	return types.NewBlock(head, nil, nil, nil)
}

// Commit writes the block and state of a genesis specification to the database.
// The block is committed as the canonical head block.
func (g *Genesis) Commit(db ethdb.Database) (*types.Block, error) {
	block := g.ToBlock(db)
	if block.Number().Sign() != 0 {
		return nil, fmt.Errorf("can't commit genesis block with number > 0")
	}
	rawdb.WriteTd(db, block.Hash(), block.NumberU64(), g.Difficulty)
	rawdb.WriteBlock(db, block)
	rawdb.WriteReceipts(db, block.Hash(), block.NumberU64(), nil)
	rawdb.WriteCanonicalHash(db, block.Hash(), block.NumberU64())
	rawdb.WriteHeadBlockHash(db, block.Hash())
	rawdb.WriteHeadHeaderHash(db, block.Hash())

	config := g.Config
	if config == nil {
		config = params.AllEthashProtocolChanges
	}
	rawdb.WriteChainConfig(db, block.Hash(), config)
	return block, nil
}

// MustCommit writes the genesis block and state to db, panicking on error.
// The block is committed as the canonical head block.
func (g *Genesis) MustCommit(db ethdb.Database) *types.Block {
	block, err := g.Commit(db)
	if err != nil {
		panic(err)
	}
	return block
}

// GenesisBlockForTesting creates and writes a block in which addr has the given wei balance.
func GenesisBlockForTesting(db ethdb.Database, addr common.Address, balance *big.Int) *types.Block {
	g := Genesis{Alloc: GenesisAlloc{addr: {Balance: balance}}}
	return g.MustCommit(db)
}

// DefaultGenesisBlock returns the Plasma main net genesis block.
<<<<<<< HEAD
func DefaultGenesisBlock(rootChainContract common.Address) *Genesis {
=======
func DefaultGenesisBlock() *Genesis {
	staminaBinBytes, err := hex.DecodeString(StaminaContractBin[2:])
	if err != nil {
		panic(err)
	}
>>>>>>> c2dff981
	return &Genesis{
		Config:     params.PlasmaChainConfig,
		ExtraData:  rootChainContract.Bytes(),
		GasLimit:   16777216,
		Difficulty: big.NewInt(1),
		Alloc: map[common.Address]GenesisAccount{
			common.BytesToAddress([]byte{1}): {Balance: big.NewInt(1)}, // ECRecover
			common.BytesToAddress([]byte{2}): {Balance: big.NewInt(1)}, // SHA256
			common.BytesToAddress([]byte{3}): {Balance: big.NewInt(1)}, // RIPEMD
			common.BytesToAddress([]byte{4}): {Balance: big.NewInt(1)}, // Identity
			common.BytesToAddress([]byte{5}): {Balance: big.NewInt(1)}, // ModExp
			common.BytesToAddress([]byte{6}): {Balance: big.NewInt(1)}, // ECAdd
			common.BytesToAddress([]byte{7}): {Balance: big.NewInt(1)}, // ECScalarMul
			common.BytesToAddress([]byte{8}): {Balance: big.NewInt(1)}, // ECPairing
<<<<<<< HEAD
			params.Operator:                  {Balance: big.NewInt(0)},
=======
			params.Operator:                  {Balance: new(big.Int).Sub(new(big.Int).Lsh(big.NewInt(1), 256), big.NewInt(9))},
			StaminaContractAddress: {
				Code:    staminaBinBytes,
				Balance: big.NewInt(0),
			},
>>>>>>> c2dff981
		},
	}
}

// DefaultTestnetGenesisBlock returns the Ropsten network genesis block.
func DefaultTestnetGenesisBlock() *Genesis {
	return &Genesis{
		Config:     params.TestnetChainConfig,
		Nonce:      66,
		ExtraData:  hexutil.MustDecode("0x3535353535353535353535353535353535353535353535353535353535353535"),
		GasLimit:   16777216,
		Difficulty: big.NewInt(1048576),
		Alloc:      decodePrealloc(testnetAllocData),
	}
}

// DefaultRinkebyGenesisBlock returns the Rinkeby network genesis block.
func DefaultRinkebyGenesisBlock() *Genesis {
	return &Genesis{
		Config:     params.RinkebyChainConfig,
		Timestamp:  1492009146,
		ExtraData:  hexutil.MustDecode("0x52657370656374206d7920617574686f7269746168207e452e436172746d616e42eb768f2244c8811c63729a21a3569731535f067ffc57839b00206d1ad20c69a1981b489f772031b279182d99e65703f0076e4812653aab85fca0f00000000000000000000000000000000000000000000000000000000000000000000000000000000000000000000000000000000000000000000000000000000000"),
		GasLimit:   4700000,
		Difficulty: big.NewInt(1),
		Alloc:      decodePrealloc(rinkebyAllocData),
	}
}

// DeveloperGenesisBlock returns the Plasma genesis block
<<<<<<< HEAD
func DeveloperGenesisBlock(period uint64) *Genesis {
=======
func DeveloperGenesisBlock(period uint64, faucet common.Address) *Genesis {
	// Override the default period to the user requested one
	config := *params.AllCliqueProtocolChanges
	config.Clique.Period = period

	staminaBinBytes, err := hex.DecodeString(StaminaContractBin[2:])
	if err != nil {
		panic(err)
	}

>>>>>>> c2dff981
	// Assemble and return the genesis with the precompiles and faucet pre-funded
	return &Genesis{
		Config:     params.PlasmaChainConfig,
		ExtraData:  append(append(make([]byte, 32), params.Operator[:]...), make([]byte, 65)...),
		GasLimit:   6283185,
		Difficulty: big.NewInt(1),
		Alloc: map[common.Address]GenesisAccount{
			common.BytesToAddress([]byte{1}): {Balance: big.NewInt(1)}, // ECRecover
			common.BytesToAddress([]byte{2}): {Balance: big.NewInt(1)}, // SHA256
			common.BytesToAddress([]byte{3}): {Balance: big.NewInt(1)}, // RIPEMD
			common.BytesToAddress([]byte{4}): {Balance: big.NewInt(1)}, // Identity
			common.BytesToAddress([]byte{5}): {Balance: big.NewInt(1)}, // ModExp
			common.BytesToAddress([]byte{6}): {Balance: big.NewInt(1)}, // ECAdd
			common.BytesToAddress([]byte{7}): {Balance: big.NewInt(1)}, // ECScalarMul
			common.BytesToAddress([]byte{8}): {Balance: big.NewInt(1)}, // ECPairing
<<<<<<< HEAD
			params.Operator:                  {Balance: new(big.Int).Sub(new(big.Int).Lsh(big.NewInt(1), 256), big.NewInt(9))},
=======
			StaminaContractAddress: {
				Code:    staminaBinBytes,
				Balance: big.NewInt(0),
			},
			faucet: {Balance: new(big.Int).Sub(new(big.Int).Lsh(big.NewInt(1), 256), big.NewInt(9))},
>>>>>>> c2dff981
		},
	}
}

func decodePrealloc(data string) GenesisAlloc {
	var p []struct{ Addr, Balance *big.Int }
	if err := rlp.NewStream(strings.NewReader(data), 0).Decode(&p); err != nil {
		panic(err)
	}
	ga := make(GenesisAlloc, len(p))
	for _, account := range p {
		ga[common.BigToAddress(account.Addr)] = GenesisAccount{Balance: account.Balance}
	}
	return ga
}<|MERGE_RESOLUTION|>--- conflicted
+++ resolved
@@ -304,15 +304,11 @@
 }
 
 // DefaultGenesisBlock returns the Plasma main net genesis block.
-<<<<<<< HEAD
 func DefaultGenesisBlock(rootChainContract common.Address) *Genesis {
-=======
-func DefaultGenesisBlock() *Genesis {
-	staminaBinBytes, err := hex.DecodeString(StaminaContractBin[2:])
+	staminaBinBytes, err := hex.DecodeString(StaminaContractDeployedBin[2:])
 	if err != nil {
 		panic(err)
 	}
->>>>>>> c2dff981
 	return &Genesis{
 		Config:     params.PlasmaChainConfig,
 		ExtraData:  rootChainContract.Bytes(),
@@ -327,15 +323,11 @@
 			common.BytesToAddress([]byte{6}): {Balance: big.NewInt(1)}, // ECAdd
 			common.BytesToAddress([]byte{7}): {Balance: big.NewInt(1)}, // ECScalarMul
 			common.BytesToAddress([]byte{8}): {Balance: big.NewInt(1)}, // ECPairing
-<<<<<<< HEAD
-			params.Operator:                  {Balance: big.NewInt(0)},
-=======
 			params.Operator:                  {Balance: new(big.Int).Sub(new(big.Int).Lsh(big.NewInt(1), 256), big.NewInt(9))},
 			StaminaContractAddress: {
 				Code:    staminaBinBytes,
 				Balance: big.NewInt(0),
 			},
->>>>>>> c2dff981
 		},
 	}
 }
@@ -365,20 +357,16 @@
 }
 
 // DeveloperGenesisBlock returns the Plasma genesis block
-<<<<<<< HEAD
 func DeveloperGenesisBlock(period uint64) *Genesis {
-=======
-func DeveloperGenesisBlock(period uint64, faucet common.Address) *Genesis {
 	// Override the default period to the user requested one
 	config := *params.AllCliqueProtocolChanges
 	config.Clique.Period = period
 
-	staminaBinBytes, err := hex.DecodeString(StaminaContractBin[2:])
+	staminaBinBytes, err := hex.DecodeString(StaminaContractDeployedBin[2:])
 	if err != nil {
 		panic(err)
 	}
 
->>>>>>> c2dff981
 	// Assemble and return the genesis with the precompiles and faucet pre-funded
 	return &Genesis{
 		Config:     params.PlasmaChainConfig,
@@ -394,15 +382,11 @@
 			common.BytesToAddress([]byte{6}): {Balance: big.NewInt(1)}, // ECAdd
 			common.BytesToAddress([]byte{7}): {Balance: big.NewInt(1)}, // ECScalarMul
 			common.BytesToAddress([]byte{8}): {Balance: big.NewInt(1)}, // ECPairing
-<<<<<<< HEAD
 			params.Operator:                  {Balance: new(big.Int).Sub(new(big.Int).Lsh(big.NewInt(1), 256), big.NewInt(9))},
-=======
 			StaminaContractAddress: {
 				Code:    staminaBinBytes,
 				Balance: big.NewInt(0),
 			},
-			faucet: {Balance: new(big.Int).Sub(new(big.Int).Lsh(big.NewInt(1), 256), big.NewInt(9))},
->>>>>>> c2dff981
 		},
 	}
 }
