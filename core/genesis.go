// Copyright 2014 The go-ethereum Authors
// This file is part of the go-ethereum library.
//
// The go-ethereum library is free software: you can redistribute it and/or modify
// it under the terms of the GNU Lesser General Public License as published by
// the Free Software Foundation, either version 3 of the License, or
// (at your option) any later version.
//
// The go-ethereum library is distributed in the hope that it will be useful,
// but WITHOUT ANY WARRANTY; without even the implied warranty of
// MERCHANTABILITY or FITNESS FOR A PARTICULAR PURPOSE. See the
// GNU Lesser General Public License for more details.
//
// You should have received a copy of the GNU Lesser General Public License
// along with the go-ethereum library. If not, see <http://www.gnu.org/licenses/>.

package core

import (
	"bytes"
	"encoding/hex"
	"encoding/json"
	"errors"
	"fmt"
	"io"
	"math/big"
	"os"
	"path"
	"strings"
	"time"

	"github.com/Onther-Tech/plasma-evm/common"
	"github.com/Onther-Tech/plasma-evm/common/hexutil"
	"github.com/Onther-Tech/plasma-evm/common/math"
	"github.com/Onther-Tech/plasma-evm/core/rawdb"
	"github.com/Onther-Tech/plasma-evm/core/state"
	"github.com/Onther-Tech/plasma-evm/core/types"
	"github.com/Onther-Tech/plasma-evm/ethdb"
	"github.com/Onther-Tech/plasma-evm/log"
	"github.com/Onther-Tech/plasma-evm/params"
	"github.com/Onther-Tech/plasma-evm/rlp"
)

//go:generate gencodec -type Genesis -field-override genesisSpecMarshaling -out gen_genesis.go
//go:generate gencodec -type GenesisAccount -field-override genesisAccountMarshaling -out gen_genesis_account.go

var errGenesisNoConfig = errors.New("genesis has no chain configuration")

// Genesis specifies the header fields, state of a genesis block. It also defines hard
// fork switch-over blocks through the chain configuration.
type Genesis struct {
	Config     *params.ChainConfig `json:"config"`
	Nonce      uint64              `json:"nonce"`
	Timestamp  uint64              `json:"timestamp"`
	ExtraData  []byte              `json:"extraData"`
	GasLimit   uint64              `json:"gasLimit"   gencodec:"required"`
	Difficulty *big.Int            `json:"difficulty" gencodec:"required"`
	Mixhash    common.Hash         `json:"mixHash"`
	Coinbase   common.Address      `json:"coinbase"`
	Alloc      GenesisAlloc        `json:"alloc"      gencodec:"required"`

	// These fields are used for consensus tests. Please don't use them
	// in actual genesis blocks.
	Number     uint64      `json:"number"`
	GasUsed    uint64      `json:"gasUsed"`
	ParentHash common.Hash `json:"parentHash"`
}

// GenesisAlloc specifies the initial state that is part of the genesis block.
type GenesisAlloc map[common.Address]GenesisAccount

func (ga *GenesisAlloc) UnmarshalJSON(data []byte) error {
	m := make(map[common.UnprefixedAddress]GenesisAccount)
	if err := json.Unmarshal(data, &m); err != nil {
		return err
	}
	*ga = make(GenesisAlloc)
	for addr, a := range m {
		(*ga)[common.Address(addr)] = a
	}
	return nil
}

// GenesisAccount is an account in the state of the genesis block.
type GenesisAccount struct {
	Code       []byte                      `json:"code,omitempty"`
	Storage    map[common.Hash]common.Hash `json:"storage,omitempty"`
	Balance    *big.Int                    `json:"balance" gencodec:"required"`
	Nonce      uint64                      `json:"nonce,omitempty"`
	PrivateKey []byte                      `json:"secretKey,omitempty"` // for tests
}

// field type overrides for gencodec
type genesisSpecMarshaling struct {
	Nonce      math.HexOrDecimal64
	Timestamp  math.HexOrDecimal64
	ExtraData  hexutil.Bytes
	GasLimit   math.HexOrDecimal64
	GasUsed    math.HexOrDecimal64
	Number     math.HexOrDecimal64
	Difficulty *math.HexOrDecimal256
	Alloc      map[common.UnprefixedAddress]GenesisAccount
}

type genesisAccountMarshaling struct {
	Code       hexutil.Bytes
	Balance    *math.HexOrDecimal256
	Nonce      math.HexOrDecimal64
	Storage    map[storageJSON]storageJSON
	PrivateKey hexutil.Bytes
}

// storageJSON represents a 256 bit byte array, but allows less than 256 bits when
// unmarshaling from hex.
type storageJSON common.Hash

func (h *storageJSON) UnmarshalText(text []byte) error {
	text = bytes.TrimPrefix(text, []byte("0x"))
	if len(text) > 64 {
		return fmt.Errorf("too many hex characters in storage key/value %q", text)
	}
	offset := len(h) - len(text)/2 // pad on the left
	if _, err := hex.Decode(h[offset:], text); err != nil {
		fmt.Println(err)
		return fmt.Errorf("invalid hex storage key/value %q", text)
	}
	return nil
}

func (h storageJSON) MarshalText() ([]byte, error) {
	return hexutil.Bytes(h[:]).MarshalText()
}

// GenesisMismatchError is raised when trying to overwrite an existing
// genesis block with an incompatible one.
type GenesisMismatchError struct {
	Stored, New common.Hash
}

func (e *GenesisMismatchError) Error() string {
	return fmt.Sprintf("database contains incompatible genesis (have %x, new %x)", e.Stored, e.New)
}

// SetupGenesisBlock writes or updates the genesis block in db.
// The block that will be used is:
//
//                          genesis == nil       genesis != nil
//                       +------------------------------------------
//     db has no genesis |  main-net default  |  genesis
//     db has genesis    |  from DB           |  genesis (if compatible)
//
// The stored chain configuration will be updated if it is compatible (i.e. does not
// specify a fork block below the local head block). In case of a conflict, the
// error is a *params.ConfigCompatError and the new, unwritten config is returned.
//
// The returned chain configuration is never nil.
func SetupGenesisBlock(db ethdb.Database, genesis *Genesis, rootChainContract common.Address, operator common.Address, staminaConfig *StaminaConfig, instanceDir string) (*params.ChainConfig, common.Hash, error) {
	if genesis != nil && genesis.Config == nil {
		return params.AllEthashProtocolChanges, common.Hash{}, errGenesisNoConfig
	}
	// Just commit the new block if there is no stored genesis block.
	stored := rawdb.ReadCanonicalHash(db, 0)
	if (stored == common.Hash{}) {
		if genesis == nil {
			log.Info("Writing default main-net genesis block", "rootChainContract", rootChainContract)
			if (rootChainContract == common.Address{}) {
				return nil, common.Hash{}, errors.New(fmt.Sprintf("RootChain contract address must be set, but %s", rootChainContract.Hex()))
			}
			genesis = DefaultGenesisBlock(rootChainContract, operator, staminaConfig)
		} else {
			log.Info("Writing custom genesis block", "rootChainContract", rootChainContract)
		}
		block, err := genesis.Commit(db)
		if err != nil {
<<<<<<< HEAD
			return nil, common.Hash{}, err
		}

		// Store genesis in DB
		data, err := genesis.MarshalJSON()
		if err != nil {
			return nil, common.Hash{}, err
		}
		rawdb.WriteGenesis(db, data)

		// Store genesis as file
		if instanceDir != "" {
			fn := path.Join(instanceDir, "genesis.json")
			writer, err := os.OpenFile(fn, os.O_CREATE|os.O_WRONLY|os.O_TRUNC, os.ModePerm)
			defer writer.Close()
			if err != nil {
				return genesis.Config, block.Hash(), err
			}

			if _, err := io.WriteString(writer, string(data)); err != nil {
				return genesis.Config, block.Hash(), err
			}
			log.Info("Genesis stored", "file", fn)
		}

		return genesis.Config, block.Hash(), err
=======
			return genesis.Config, common.Hash{}, err
		}
		return genesis.Config, block.Hash(), nil
>>>>>>> b7b2f60f
	}

	// We have the genesis block in database(perhaps in ancient database)
	// but the corresponding state is missing.
	header := rawdb.ReadHeader(db, stored, 0)
	if _, err := state.New(header.Root, state.NewDatabaseWithCache(db, 0)); err != nil {
		if genesis == nil {
			genesis = DefaultGenesisBlock(rootChainContract, operator, staminaConfig)
		}
		// Ensure the stored genesis matches with the given one.
		hash := genesis.ToBlock(nil).Hash()
		if hash != stored {
			return genesis.Config, hash, &GenesisMismatchError{stored, hash}
		}
		block, err := genesis.Commit(db)
		if err != nil {
			return genesis.Config, hash, err
		}
		return genesis.Config, block.Hash(), nil
	}

	// Check whether the genesis block is already written.
	if genesis != nil {
		hash := genesis.ToBlock(nil).Hash()
		if hash != stored {
			return genesis.Config, hash, &GenesisMismatchError{stored, hash}
		}
	}

	// Get the existing chain configuration.
	newcfg := genesis.configOrDefault(stored)
	storedcfg := rawdb.ReadChainConfig(db, stored)
	if storedcfg == nil {
		log.Warn("Found genesis block without chain config")
		rawdb.WriteChainConfig(db, stored, newcfg)
		return newcfg, stored, nil
	}
	// Special case: don't change the existing config of a non-mainnet chain if no new
	// config is supplied. These chains would get AllProtocolChanges (and a compat error)
	// if we just continued here.
	if genesis == nil && stored != params.MainnetGenesisHash {
		return storedcfg, stored, nil
	}

	// Check config compatibility and write the config. Compatibility errors
	// are returned to the caller unless we're already at block zero.
	height := rawdb.ReadHeaderNumber(db, rawdb.ReadHeadHeaderHash(db))
	if height == nil {
		return newcfg, stored, fmt.Errorf("missing block number for head header hash")
	}
	compatErr := storedcfg.CheckCompatible(newcfg, *height)
	if compatErr != nil && *height != 0 && compatErr.RewindTo != 0 {
		return newcfg, stored, compatErr
	}
	rawdb.WriteChainConfig(db, stored, newcfg)
	return newcfg, stored, nil
}

func (g *Genesis) configOrDefault(ghash common.Hash) *params.ChainConfig {
	switch {
	case g != nil:
		return g.Config
	case ghash == params.MainnetGenesisHash:
		return params.MainnetChainConfig
	case ghash == params.TestnetGenesisHash:
		return params.TestnetChainConfig
	default:
		return params.AllEthashProtocolChanges
	}
}

// ToBlock creates the genesis block and writes state of a genesis specification
// to the given database (or discards it if nil).
func (g *Genesis) ToBlock(db ethdb.Database) *types.Block {
	if db == nil {
		db = rawdb.NewMemoryDatabase()
	}
	statedb, _ := state.New(common.Hash{}, state.NewDatabase(db))
	for addr, account := range g.Alloc {
		statedb.AddBalance(addr, account.Balance)
		statedb.SetCode(addr, account.Code)
		statedb.SetNonce(addr, account.Nonce)
		for key, value := range account.Storage {
			statedb.SetState(addr, key, value)
		}
	}
	root := statedb.IntermediateRoot(false)
	head := &types.Header{
		Number:     new(big.Int).SetUint64(g.Number),
		Nonce:      types.EncodeNonce(g.Nonce),
		Time:       g.Timestamp,
		ParentHash: g.ParentHash,
		Extra:      g.ExtraData,
		GasLimit:   g.GasLimit,
		GasUsed:    g.GasUsed,
		Difficulty: g.Difficulty,
		MixDigest:  g.Mixhash,
		Coinbase:   g.Coinbase,
		Root:       root,
	}
	if g.GasLimit == 0 {
		head.GasLimit = params.GenesisGasLimit
	}
	if g.Difficulty == nil {
		head.Difficulty = params.GenesisDifficulty
	}
	statedb.Commit(false)
	statedb.Database().TrieDB().Commit(root, true)

	return types.NewBlock(head, nil, nil, nil)
}

// Commit writes the block and state of a genesis specification to the database.
// The block is committed as the canonical head block.
func (g *Genesis) Commit(db ethdb.Database) (*types.Block, error) {
	block := g.ToBlock(db)
	if block.Number().Sign() != 0 {
		return nil, fmt.Errorf("can't commit genesis block with number > 0")
	}
	rawdb.WriteTd(db, block.Hash(), block.NumberU64(), g.Difficulty)
	rawdb.WriteBlock(db, block)
	rawdb.WriteReceipts(db, block.Hash(), block.NumberU64(), nil)
	rawdb.WriteCanonicalHash(db, block.Hash(), block.NumberU64())
	rawdb.WriteHeadBlockHash(db, block.Hash())
	rawdb.WriteHeadFastBlockHash(db, block.Hash())
	rawdb.WriteHeadHeaderHash(db, block.Hash())

	config := g.Config
	if config == nil {
		config = params.AllEthashProtocolChanges
	}
	rawdb.WriteChainConfig(db, block.Hash(), config)
	return block, nil
}

// MustCommit writes the genesis block and state to db, panicking on error.
// The block is committed as the canonical head block.
func (g *Genesis) MustCommit(db ethdb.Database) *types.Block {
	block, err := g.Commit(db)
	if err != nil {
		panic(err)
	}
	return block
}

// GenesisBlockForTesting creates and writes a block in which addr has the given wei balance.
func GenesisBlockForTesting(db ethdb.Database, addr common.Address, balance *big.Int) *types.Block {
	g := Genesis{Alloc: GenesisAlloc{addr: {Balance: balance}}}
	return g.MustCommit(db)
}

// DefaultGenesisBlock returns the Plasma main net genesis block.
func DefaultGenesisBlock(rootChainContract common.Address, operator common.Address, staminaConfig *StaminaConfig) *Genesis {
	staminaBinBytes, err := hex.DecodeString(StaminaContractDeployedBin[2:])
	if err != nil {
		panic(err)
	}
	initialized := common.BoolToBytes(staminaConfig.Initialized)
	StaminaKey := GetStaminaKey(operator)
	OperatorAsDelegatorKey := GetOperatorAsDelegatorKey(operator)
	return &Genesis{
		Config:     params.MainnetChainConfig,
		ExtraData:  rootChainContract.Bytes(),
		GasLimit:   1e8,
		Difficulty: big.NewInt(1),
		Alloc: map[common.Address]GenesisAccount{
			common.BytesToAddress([]byte{1}): {Balance: big.NewInt(1)}, // ECRecover
			common.BytesToAddress([]byte{2}): {Balance: big.NewInt(1)}, // SHA256
			common.BytesToAddress([]byte{3}): {Balance: big.NewInt(1)}, // RIPEMD
			common.BytesToAddress([]byte{4}): {Balance: big.NewInt(1)}, // Identity
			common.BytesToAddress([]byte{5}): {Balance: big.NewInt(1)}, // ModExp
			common.BytesToAddress([]byte{6}): {Balance: big.NewInt(1)}, // ECAdd
			common.BytesToAddress([]byte{7}): {Balance: big.NewInt(1)}, // ECScalarMul
			common.BytesToAddress([]byte{8}): {Balance: big.NewInt(1)}, // ECPairing
			StaminaContractAddress: {
				Code:    staminaBinBytes,
				Balance: big.NewInt(0),
				Storage: map[common.Hash]common.Hash{
					InitializedKey:         common.BytesToHash(initialized),
					MinDepositKey:          common.HexToHash(hexutil.EncodeBig(staminaConfig.MinDeposit)),
					RecoverEpochLengthKey:  common.HexToHash(hexutil.EncodeBig(staminaConfig.RecoverEpochLength)),
					WithdrawalDelayKey:     common.HexToHash(hexutil.EncodeBig(staminaConfig.WithdrawalDelay)),
					StaminaKey:             common.HexToHash(hexutil.EncodeBig(DefaultStamina)),
					OperatorAsDelegatorKey: operator.Hash(),
				},
			},
		},
	}
}

// DefaultTestnetGenesisBlock returns the Ropsten network genesis block.
func DefaultTestnetGenesisBlock() *Genesis {
	return &Genesis{
		Config:     params.TestnetChainConfig,
		Nonce:      66,
		ExtraData:  hexutil.MustDecode("0x3535353535353535353535353535353535353535353535353535353535353535"),
		GasLimit:   16777216,
		Difficulty: big.NewInt(1048576),
		Alloc:      decodePrealloc(testnetAllocData),
	}
}

// DefaultRinkebyGenesisBlock returns the Rinkeby network genesis block.
func DefaultRinkebyGenesisBlock() *Genesis {
	return &Genesis{
		Config:     params.RinkebyChainConfig,
		Timestamp:  1492009146,
		ExtraData:  hexutil.MustDecode("0x52657370656374206d7920617574686f7269746168207e452e436172746d616e42eb768f2244c8811c63729a21a3569731535f067ffc57839b00206d1ad20c69a1981b489f772031b279182d99e65703f0076e4812653aab85fca0f00000000000000000000000000000000000000000000000000000000000000000000000000000000000000000000000000000000000000000000000000000000000"),
		GasLimit:   4700000,
		Difficulty: big.NewInt(1),
		Alloc:      decodePrealloc(rinkebyAllocData),
	}
}

// DeveloperGenesisBlock returns the Plasma genesis block
func DeveloperGenesisBlock(period uint64, rootChainContract common.Address, operator common.Address, staminaConfig *StaminaConfig) *Genesis {
	staminaBinBytes, err := hex.DecodeString(StaminaContractDeployedBin[2:])
	if err != nil {
		panic(err)
	}
	initialized := common.BoolToBytes(staminaConfig.Initialized)
	StaminaKey := GetStaminaKey(operator)
	OperatorAsDelegatorKey := GetOperatorAsDelegatorKey(operator)

	return &Genesis{
		Config:     params.MainnetChainConfig,
		ExtraData:  rootChainContract.Bytes(),
		Timestamp:  uint64(time.Now().Second()),
		GasLimit:   10e8,
		Difficulty: big.NewInt(1),
		Alloc: map[common.Address]GenesisAccount{
			common.BytesToAddress([]byte{1}): {Balance: big.NewInt(1)}, // ECRecover
			common.BytesToAddress([]byte{2}): {Balance: big.NewInt(1)}, // SHA256
			common.BytesToAddress([]byte{3}): {Balance: big.NewInt(1)}, // RIPEMD
			common.BytesToAddress([]byte{4}): {Balance: big.NewInt(1)}, // Identity
			common.BytesToAddress([]byte{5}): {Balance: big.NewInt(1)}, // ModExp
			common.BytesToAddress([]byte{6}): {Balance: big.NewInt(1)}, // ECAdd
			common.BytesToAddress([]byte{7}): {Balance: big.NewInt(1)}, // ECScalarMul
			common.BytesToAddress([]byte{8}): {Balance: big.NewInt(1)}, // ECPairing
			StaminaContractAddress: {
				Code:    staminaBinBytes,
				Balance: big.NewInt(0),
				Storage: map[common.Hash]common.Hash{
					InitializedKey:         common.BytesToHash(initialized),
					MinDepositKey:          common.HexToHash(hexutil.EncodeBig(staminaConfig.MinDeposit)),
					RecoverEpochLengthKey:  common.HexToHash(hexutil.EncodeBig(staminaConfig.RecoverEpochLength)),
					WithdrawalDelayKey:     common.HexToHash(hexutil.EncodeBig(staminaConfig.WithdrawalDelay)),
					StaminaKey:             common.HexToHash(hexutil.EncodeBig(DefaultStamina)),
					OperatorAsDelegatorKey: operator.Hash(),
				},
			},
			operator: {Balance: new(big.Int).Sub(new(big.Int).Lsh(big.NewInt(1), 256), big.NewInt(9))},
		},
	}
}

func decodePrealloc(data string) GenesisAlloc {
	var p []struct{ Addr, Balance *big.Int }
	if err := rlp.NewStream(strings.NewReader(data), 0).Decode(&p); err != nil {
		panic(err)
	}
	ga := make(GenesisAlloc, len(p))
	for _, account := range p {
		ga[common.BigToAddress(account.Addr)] = GenesisAccount{Balance: account.Balance}
	}
	return ga
}<|MERGE_RESOLUTION|>--- conflicted
+++ resolved
@@ -172,7 +172,6 @@
 		}
 		block, err := genesis.Commit(db)
 		if err != nil {
-<<<<<<< HEAD
 			return nil, common.Hash{}, err
 		}
 
@@ -199,11 +198,6 @@
 		}
 
 		return genesis.Config, block.Hash(), err
-=======
-			return genesis.Config, common.Hash{}, err
-		}
-		return genesis.Config, block.Hash(), nil
->>>>>>> b7b2f60f
 	}
 
 	// We have the genesis block in database(perhaps in ancient database)
