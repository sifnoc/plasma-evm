// Copyright 2014 The go-ethereum Authors
// This file is part of the go-ethereum library.
//
// The go-ethereum library is free software: you can redistribute it and/or modify
// it under the terms of the GNU Lesser General Public License as published by
// the Free Software Foundation, either version 3 of the License, or
// (at your option) any later version.
//
// The go-ethereum library is distributed in the hope that it will be useful,
// but WITHOUT ANY WARRANTY; without even the implied warranty of
// MERCHANTABILITY or FITNESS FOR A PARTICULAR PURPOSE. See the
// GNU Lesser General Public License for more details.
//
// You should have received a copy of the GNU Lesser General Public License
// along with the go-ethereum library. If not, see <http://www.gnu.org/licenses/>.

package core

import (
	"errors"
	"math"
	"math/big"

	"github.com/Onther-Tech/plasma-evm/common"
	"github.com/Onther-Tech/plasma-evm/core/vm"
	"github.com/Onther-Tech/plasma-evm/log"
	"github.com/Onther-Tech/plasma-evm/params"
)

var (
	errInsufficientBalanceForGas = errors.New("insufficient balance to pay for gas")
)

/*
The State Transitioning Model

A state transition is a change made when a transaction is applied to the current world state
The state transitioning model does all the necessary work to work out a valid new state root.

1) Nonce handling
2) Pre pay gas
3) Create a new state object if the recipient is \0*32
4) Value transfer
== If contract creation ==
  4a) Attempt to run transaction data
  4b) If valid, use result as code for the new state object
== end ==
5) Run Script section
6) Derive new state root
*/
type StateTransition struct {
	gp         *GasPool
	msg        Message
	gas        uint64
	gasPrice   *big.Int
	initialGas uint64
	value      *big.Int
	data       []byte
	state      vm.StateDB
	evm        *vm.EVM
}

// Message represents a message sent to a contract.
type Message interface {
	From() common.Address
	//FromFrontier() (common.Address, error)
	To() *common.Address

	GasPrice() *big.Int
	Gas() uint64
	Value() *big.Int

	Nonce() uint64
	CheckNonce() bool
	Data() []byte
}

// IntrinsicGas computes the 'intrinsic gas' for a message with the given data.
<<<<<<< HEAD
func IntrinsicGas(data []byte, contractCreation, isEIP155 bool, isEIP2028 bool) (uint64, error) {
	// Set the starting gas for the raw transaction
	var gas uint64
	if contractCreation && isEIP155 {
=======
func IntrinsicGas(data []byte, contractCreation, isHomestead bool, isEIP2028 bool) (uint64, error) {
	// Set the starting gas for the raw transaction
	var gas uint64
	if contractCreation && isHomestead {
>>>>>>> 15d09038
		gas = params.TxGasContractCreation
	} else {
		gas = params.TxGas
	}
	// Bump the required gas by the amount of transactional data
	if len(data) > 0 {
		// Zero and non-zero bytes are priced differently
		var nz uint64
		for _, byt := range data {
			if byt != 0 {
				nz++
			}
		}
		// Make sure we don't exceed uint64 for all data combinations
		nonZeroGas := params.TxDataNonZeroGasFrontier
		if isEIP2028 {
			nonZeroGas = params.TxDataNonZeroGasEIP2028
		}
		if (math.MaxUint64-gas)/nonZeroGas < nz {
			return 0, vm.ErrOutOfGas
		}
		gas += nz * nonZeroGas

		z := uint64(len(data)) - nz
		if (math.MaxUint64-gas)/params.TxDataZeroGas < z {
			return 0, vm.ErrOutOfGas
		}
		gas += z * params.TxDataZeroGas
	}
	return gas, nil
}

// NewStateTransition initialises and returns a new state transition object.
func NewStateTransition(evm *vm.EVM, msg Message, gp *GasPool) *StateTransition {
	return &StateTransition{
		gp:       gp,
		evm:      evm,
		msg:      msg,
		gasPrice: msg.GasPrice(),
		value:    msg.Value(),
		data:     msg.Data(),
		state:    evm.StateDB,
	}
}

// ApplyMessage computes the new state by applying the given message
// against the old state within the environment.
//
// ApplyMessage returns the bytes returned by any EVM execution (if it took place),
// the gas used (which includes gas refunds) and an error if it failed. An error always
// indicates a core error meaning that the message would always fail for that particular
// state and would never be accepted within a block.
func ApplyMessage(evm *vm.EVM, msg Message, gp *GasPool) ([]byte, uint64, bool, error) {
	return NewStateTransition(evm, msg, gp).TransitionDb()
}

// to returns the recipient of the message.
func (st *StateTransition) to() common.Address {
	if st.msg == nil || st.msg.To() == nil /* contract creation */ {
		return common.Address{}
	}
	return *st.msg.To()
}

func (st *StateTransition) useGas(amount uint64) error {
	if st.gas < amount {
		return vm.ErrOutOfGas
	}
	st.gas -= amount

	return nil
}

func (st *StateTransition) buyGas() error {
	if addr := st.msg.From(); addr == params.NullAddress {
		st.gas += st.msg.Gas()
		st.initialGas = st.msg.Gas()
		return nil
	} else {
		mgval := new(big.Int).Mul(new(big.Int).SetUint64(st.msg.Gas()), st.gasPrice)
		if st.state.GetBalance(st.msg.From()).Cmp(mgval) < 0 {
			return errInsufficientBalanceForGas
		}
		if err := st.gp.SubGas(st.msg.Gas()); err != nil {
			return err
		}
		st.gas += st.msg.Gas()

		st.initialGas = st.msg.Gas()
		st.state.SubBalance(st.msg.From(), mgval)
		return nil
	}
}

func (st *StateTransition) buyDelegateeGas(delegatee common.Address) error {
	mgval := new(big.Int).Mul(new(big.Int).SetUint64(st.msg.Gas()), st.gasPrice)
	balance, err := GetStamina(st.evm, delegatee)
	if err != nil {
		return err
	}

	if balance.Cmp(mgval) < 0 {
		return errInsufficientBalanceForGas
	}
	if err := st.gp.SubGas(st.msg.Gas()); err != nil {
		return err
	}
	st.gas += st.msg.Gas()

	st.initialGas = st.msg.Gas()
	SubtractStamina(st.evm, delegatee, mgval)
	return nil
}

func (st *StateTransition) preCheck() error {
	// Make sure this transaction's nonce is correct.
	if st.msg.CheckNonce() {
		nonce := st.state.GetNonce(st.msg.From())
		if nonce < st.msg.Nonce() {
			return ErrNonceTooHigh
		} else if nonce > st.msg.Nonce() {
			return ErrNonceTooLow
		}
	}
	return st.buyGas()
}

func (st *StateTransition) preDelegateeCheck(delegatee common.Address) error {
	// Make sure this transaction's nonce is correct.
	if st.msg.CheckNonce() {
		nonce := st.state.GetNonce(st.msg.From())
		if nonce < st.msg.Nonce() {
			return ErrNonceTooHigh
		} else if nonce > st.msg.Nonce() {
			return ErrNonceTooLow
		}
	}

	return st.buyDelegateeGas(delegatee)
}

// TransitionDb will transition the state by applying the current message and
// returning the result including the the used gas. It returns an error if it
// failed. An error indicates a consensus issue.
// TODO: moscow - apply message 수정 부분.
//       st.evm.Context에 추가 구현된 Stamina 함수들을 사용.
func (st *StateTransition) TransitionDb() (ret []byte, usedGas uint64, failed bool, err error) {
	var (
		evm = st.evm
		// vm errors do not effect consensus and are therefor
		// not assigned to err, except for insufficient balance
		// error.
		vmerr error
	)

	msg := st.msg
	sender := vm.AccountRef(msg.From())
	homestead := st.evm.ChainConfig().IsHomestead(st.evm.BlockNumber)
	istanbul := st.evm.ChainConfig().IsIstanbul(st.evm.BlockNumber)
	contractCreation := msg.To() == nil

	// get delegatee
	delegatee, _ := GetDelegatee(evm, msg.From())
	availableStamina, _ := GetStamina(evm, delegatee)
	upfrontGasCost := new(big.Int).Mul(msg.GasPrice(), big.NewInt(int64(msg.Gas())))

	// moscow - if delegatee can pay up-front gas cost
	if availableStamina.Cmp(upfrontGasCost) >= 0 {
		if err = st.preDelegateeCheck(delegatee); err != nil {
			return
		}

		// Pay intrinsic gas
		gas, err := IntrinsicGas(st.data, contractCreation, homestead, istanbul)
		if err != nil {
			return nil, 0, false, err
		}
		if err = st.useGas(gas); err != nil {
			return nil, 0, false, err
		}

		if contractCreation {
			ret, _, st.gas, vmerr = evm.Create(sender, st.data, st.gas, st.value)
		} else {
			// Increment the nonce for the next transaction
			st.state.SetNonce(msg.From(), st.state.GetNonce(sender.Address())+1)
			ret, st.gas, vmerr = evm.Call(sender, st.to(), st.data, st.gas, st.value)
		}
		if vmerr != nil {
			log.Debug("VM returned with error", "err", vmerr)
			// The only possible consensus-error would be if there wasn't
			// sufficient balance to make the transfer happen. The first
			// balance transfer may never fail.
			if vmerr == vm.ErrInsufficientBalance {
				return nil, 0, false, vmerr
			}
		}
		st.refundDelegateeGas(delegatee)
		// TODO: gas fee to miner
		st.state.AddBalance(st.evm.Coinbase, new(big.Int).Mul(new(big.Int).SetUint64(st.gasUsed()), st.gasPrice))

		return ret, st.gasUsed(), vmerr != nil, err
	}

	// moscow - original version
	if err = st.preCheck(); err != nil {
		return
	}

	// Pay intrinsic gas
	gas, err := IntrinsicGas(st.data, contractCreation, homestead, istanbul)
	if err != nil {
		return nil, 0, false, err
	}
	if err = st.useGas(gas); err != nil {
		return nil, 0, false, err
	}

	if contractCreation {
		ret, _, st.gas, vmerr = evm.Create(sender, st.data, st.gas, st.value)
	} else {
		// Increment the nonce for the next transaction
		st.state.SetNonce(msg.From(), st.state.GetNonce(sender.Address())+1)
		ret, st.gas, vmerr = evm.Call(sender, st.to(), st.data, st.gas, st.value)
	}
	if vmerr != nil {
		log.Debug("VM returned with error", "err", vmerr)
		// The only possible consensus-error would be if there wasn't
		// sufficient balance to make the transfer happen. The first
		// balance transfer may never fail.
		if vmerr == vm.ErrInsufficientBalance {
			return nil, 0, false, vmerr
		}
	}
	// Do not refund gas in case of NullAddress Transaction
	if addr := st.msg.From(); addr != params.NullAddress {
		st.refundGas()
	}
	st.state.AddBalance(st.evm.Coinbase, new(big.Int).Mul(new(big.Int).SetUint64(st.gasUsed()), st.gasPrice))

	return ret, st.gasUsed(), vmerr != nil, err
}

func (st *StateTransition) refundGas() {
	// Apply refund counter, capped to half of the used gas.
	refund := st.gasUsed() / 2
	if refund > st.state.GetRefund() {
		refund = st.state.GetRefund()
	}
	st.gas += refund

	// Return ETH for remaining gas, exchanged at the original rate.
	remaining := new(big.Int).Mul(new(big.Int).SetUint64(st.gas), st.gasPrice)
	st.state.AddBalance(st.msg.From(), remaining)

	// Also return remaining gas to the block gas counter so it is
	// available for the next transaction.
	st.gp.AddGas(st.gas)
}

func (st *StateTransition) refundDelegateeGas(delegatee common.Address) {
	// Apply refund counter, capped to half of the used gas.
	refund := st.gasUsed() / 2
	if refund > st.state.GetRefund() {
		refund = st.state.GetRefund()
	}
	st.gas += refund

	// Return ETH for remaining gas, exchanged at the original rate.
	remaining := new(big.Int).Mul(new(big.Int).SetUint64(st.gas), st.gasPrice)
	AddStamina(st.evm, delegatee, remaining)

	// Also return remaining gas to the block gas counter so it is
	// available for the next transaction.
	st.gp.AddGas(st.gas)
}

// gasUsed returns the amount of gas used up by the state transition.
func (st *StateTransition) gasUsed() uint64 {
	return st.initialGas - st.gas
}<|MERGE_RESOLUTION|>--- conflicted
+++ resolved
@@ -76,17 +76,10 @@
 }
 
 // IntrinsicGas computes the 'intrinsic gas' for a message with the given data.
-<<<<<<< HEAD
-func IntrinsicGas(data []byte, contractCreation, isEIP155 bool, isEIP2028 bool) (uint64, error) {
-	// Set the starting gas for the raw transaction
-	var gas uint64
-	if contractCreation && isEIP155 {
-=======
 func IntrinsicGas(data []byte, contractCreation, isHomestead bool, isEIP2028 bool) (uint64, error) {
 	// Set the starting gas for the raw transaction
 	var gas uint64
 	if contractCreation && isHomestead {
->>>>>>> 15d09038
 		gas = params.TxGasContractCreation
 	} else {
 		gas = params.TxGas
