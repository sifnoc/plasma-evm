// Copyright 2014 The go-ethereum Authors
// This file is part of the go-ethereum library.
//
// The go-ethereum library is free software: you can redistribute it and/or modify
// it under the terms of the GNU Lesser General Public License as published by
// the Free Software Foundation, either version 3 of the License, or
// (at your option) any later version.
//
// The go-ethereum library is distributed in the hope that it will be useful,
// but WITHOUT ANY WARRANTY; without even the implied warranty of
// MERCHANTABILITY or FITNESS FOR A PARTICULAR PURPOSE. See the
// GNU Lesser General Public License for more details.
//
// You should have received a copy of the GNU Lesser General Public License
// along with the go-ethereum library. If not, see <http://www.gnu.org/licenses/>.

// Package core implements the Ethereum consensus protocol.
package core

import (
	"encoding/binary"
	"errors"
	"fmt"
	"github.com/Onther-Tech/plasma-evm/crypto"
	"io"
	"math/big"
	"sync"
	"sync/atomic"
	"time"

<<<<<<< HEAD
	"github.com/Onther-Tech/plasma-evm/common"
	"github.com/Onther-Tech/plasma-evm/common/mclock"
	"github.com/Onther-Tech/plasma-evm/common/prque"
	"github.com/Onther-Tech/plasma-evm/consensus"
	"github.com/Onther-Tech/plasma-evm/core/rawdb"
	"github.com/Onther-Tech/plasma-evm/core/state"
	"github.com/Onther-Tech/plasma-evm/core/types"
	"github.com/Onther-Tech/plasma-evm/core/vm"
	"github.com/Onther-Tech/plasma-evm/ethdb"
	"github.com/Onther-Tech/plasma-evm/event"
	"github.com/Onther-Tech/plasma-evm/log"
	"github.com/Onther-Tech/plasma-evm/metrics"
	"github.com/Onther-Tech/plasma-evm/params"
	"github.com/Onther-Tech/plasma-evm/rlp"
	"github.com/Onther-Tech/plasma-evm/trie"
=======
	"github.com/ethereum/go-ethereum/common"
	"github.com/ethereum/go-ethereum/common/mclock"
	"github.com/ethereum/go-ethereum/common/prque"
	"github.com/ethereum/go-ethereum/consensus"
	"github.com/ethereum/go-ethereum/core/rawdb"
	"github.com/ethereum/go-ethereum/core/state"
	"github.com/ethereum/go-ethereum/core/types"
	"github.com/ethereum/go-ethereum/core/vm"
	"github.com/ethereum/go-ethereum/ethdb"
	"github.com/ethereum/go-ethereum/event"
	"github.com/ethereum/go-ethereum/log"
	"github.com/ethereum/go-ethereum/metrics"
	"github.com/ethereum/go-ethereum/params"
	"github.com/ethereum/go-ethereum/rlp"
	"github.com/ethereum/go-ethereum/trie"
>>>>>>> f7cdea2b
	"github.com/hashicorp/golang-lru"
)

var (
	headBlockGauge     = metrics.NewRegisteredGauge("chain/head/block", nil)
	headHeaderGauge    = metrics.NewRegisteredGauge("chain/head/header", nil)
	headFastBlockGauge = metrics.NewRegisteredGauge("chain/head/receipt", nil)

	accountReadTimer   = metrics.NewRegisteredTimer("chain/account/reads", nil)
	accountHashTimer   = metrics.NewRegisteredTimer("chain/account/hashes", nil)
	accountUpdateTimer = metrics.NewRegisteredTimer("chain/account/updates", nil)
	accountCommitTimer = metrics.NewRegisteredTimer("chain/account/commits", nil)

	storageReadTimer   = metrics.NewRegisteredTimer("chain/storage/reads", nil)
	storageHashTimer   = metrics.NewRegisteredTimer("chain/storage/hashes", nil)
	storageUpdateTimer = metrics.NewRegisteredTimer("chain/storage/updates", nil)
	storageCommitTimer = metrics.NewRegisteredTimer("chain/storage/commits", nil)

	blockInsertTimer     = metrics.NewRegisteredTimer("chain/inserts", nil)
	blockValidationTimer = metrics.NewRegisteredTimer("chain/validation", nil)
	blockExecutionTimer  = metrics.NewRegisteredTimer("chain/execution", nil)
	blockWriteTimer      = metrics.NewRegisteredTimer("chain/write", nil)

	blockPrefetchExecuteTimer   = metrics.NewRegisteredTimer("chain/prefetch/executes", nil)
	blockPrefetchInterruptMeter = metrics.NewRegisteredMeter("chain/prefetch/interrupts", nil)

	errInsertionInterrupted = errors.New("insertion is interrupted")
)

const (
<<<<<<< HEAD
	bodyCacheLimit                = 256
	blockCacheLimit               = 256
	receiptsCacheLimit            = 32
	invalidExitReceiptsCacheLimit = 256
	maxFutureBlocks               = 256
	maxTimeFutureBlocks           = 30
	badBlockLimit                 = 10
	TriesInMemory                 = 128
=======
	bodyCacheLimit      = 256
	blockCacheLimit     = 256
	receiptsCacheLimit  = 32
	maxFutureBlocks     = 256
	maxTimeFutureBlocks = 30
	badBlockLimit       = 10
	TriesInMemory       = 128
>>>>>>> f7cdea2b

	// BlockChainVersion ensures that an incompatible database forces a resync from scratch.
	//
	// Changelog:
	//
	// - Version 4
	//   The following incompatible database changes were added:
	//   * the `BlockNumber`, `TxHash`, `TxIndex`, `BlockHash` and `Index` fields of log are deleted
	//   * the `Bloom` field of receipt is deleted
	//   * the `BlockIndex` and `TxIndex` fields of txlookup are deleted
	// - Version 5
	//  The following incompatible database changes were added:
	//    * the `TxHash`, `GasCost`, and `ContractAddress` fields are no longer stored for a receipt
	//    * the `TxHash`, `GasCost`, and `ContractAddress` fields are computed by looking up the
	//      receipts' corresponding block
	// - Version 6
	//  The following incompatible database changes were added:
	//    * Transaction lookup information stores the corresponding block number instead of block hash
	// - Version 7
	//  The following incompatible database changes were added:
	//    * Use freezer as the ancient database to maintain all ancient data
	BlockChainVersion uint64 = 7
)

// CacheConfig contains the configuration values for the trie caching/pruning
// that's resident in a blockchain.
type CacheConfig struct {
	TrieCleanLimit      int           // Memory allowance (MB) to use for caching trie nodes in memory
	TrieCleanNoPrefetch bool          // Whether to disable heuristic state prefetching for followup blocks
	TrieDirtyLimit      int           // Memory limit (MB) at which to start flushing dirty trie nodes to disk
	TrieDirtyDisabled   bool          // Whether to disable trie write caching and GC altogether (archive node)
	TrieTimeLimit       time.Duration // Time limit after which to flush the current in-memory trie to disk
}

// BlockChain represents the canonical chain given a database with a genesis
// block. The Blockchain manages chain imports, reverts, chain reorganisations.
//
// Importing blocks in to the block chain happens according to the set of rules
// defined by the two stage Validator. Processing of blocks is done using the
// Processor which processes the included transaction. The validation of the state
// is done in the second part of the Validator. Failing results in aborting of
// the import.
//
// The BlockChain also helps in returning blocks from **any** chain included
// in the database as well as blocks that represents the canonical chain. It's
// important to note that GetBlock can return any block and does not need to be
// included in the canonical one where as GetBlockByNumber always represents the
// canonical chain.
type BlockChain struct {
	chainConfig *params.ChainConfig // Chain & network configuration
	cacheConfig *CacheConfig        // Cache configuration for pruning

	db     ethdb.Database // Low level persistent database to store final content in
	triegc *prque.Prque   // Priority queue mapping block numbers to tries to gc
	gcproc time.Duration  // Accumulates canonical block processing for trie dumping

	hc            *HeaderChain
	rmLogsFeed    event.Feed
	chainFeed     event.Feed
	chainSideFeed event.Feed
	chainHeadFeed event.Feed
	logsFeed      event.Feed
	blockProcFeed event.Feed
	scope         event.SubscriptionScope
	genesisBlock  *types.Block

	chainmu sync.RWMutex // blockchain insertion lock

	currentBlock     atomic.Value // Current head of the block chain
	currentFastBlock atomic.Value // Current head of the fast-sync chain (may be above the block chain!)

	stateCache               state.Database // State database to reuse between imports (contains state cache)
	bodyCache                *lru.Cache     // Cache for the most recent block bodies
	bodyRLPCache             *lru.Cache     // Cache for the most recent block bodies in RLP encoded format
	receiptsCache            *lru.Cache     // Cache for the most recent receipts per block
	invalidExitReceiptsCache *lru.Cache     // Cache for the most recent invalid exit receipts
	blockCache               *lru.Cache     // Cache for the most recent entire blocks
	futureBlocks             *lru.Cache     // future blocks are blocks added for later processing

	quit    chan struct{} // blockchain quit channel
	running int32         // running must be called atomically
	// procInterrupt must be atomically called
	procInterrupt int32          // interrupt signaler for block processing
	wg            sync.WaitGroup // chain processing wait group for shutting down

	engine     consensus.Engine
	validator  Validator  // Block and state validator interface
	prefetcher Prefetcher // Block state prefetcher interface
	processor  Processor  // Block transaction processor interface
	vmConfig   vm.Config
<<<<<<< HEAD

	badBlocks       *lru.Cache                     // Bad block cache
	shouldPreserve  func(*types.Block) bool        // Function used to determine whether should preserve the given block.
	terminateInsert func(common.Hash, uint64) bool // Testing hook used to terminate ancient receipt chain insertion.

	// Plasma Chain Forks arguments
	LastFinalizedBlock  *common.Hash // block Hash of Last Finalized Block at Root Chain
	LastFinalizedNumber *big.Int     // block height of Last Finalized Block at Root Chain
	CurrentForks        *big.Int     // +=1 Counter when Plasma chain fork
=======

	badBlocks       *lru.Cache                     // Bad block cache
	shouldPreserve  func(*types.Block) bool        // Function used to determine whether should preserve the given block.
	terminateInsert func(common.Hash, uint64) bool // Testing hook used to terminate ancient receipt chain insertion.
>>>>>>> f7cdea2b
}

// NewBlockChain returns a fully initialised block chain using information
// available in the database. It initialises the default Ethereum Validator and
// Processor.
func NewBlockChain(db ethdb.Database, cacheConfig *CacheConfig, chainConfig *params.ChainConfig, engine consensus.Engine, vmConfig vm.Config, shouldPreserve func(block *types.Block) bool) (*BlockChain, error) {
	if cacheConfig == nil {
		cacheConfig = &CacheConfig{
			TrieCleanLimit: 256,
			TrieDirtyLimit: 256,
			TrieTimeLimit:  5 * time.Minute,
		}
	}
	bodyCache, _ := lru.New(bodyCacheLimit)
	bodyRLPCache, _ := lru.New(bodyCacheLimit)
	receiptsCache, _ := lru.New(receiptsCacheLimit)
	invalidExitReceiptsCache, _ := lru.New(invalidExitReceiptsCacheLimit)
	blockCache, _ := lru.New(blockCacheLimit)
	futureBlocks, _ := lru.New(maxFutureBlocks)
	badBlocks, _ := lru.New(badBlockLimit)

	bc := &BlockChain{
<<<<<<< HEAD
		chainConfig:              chainConfig,
		cacheConfig:              cacheConfig,
		db:                       db,
		triegc:                   prque.New(nil),
		stateCache:               state.NewDatabaseWithCache(db, cacheConfig.TrieCleanLimit),
		quit:                     make(chan struct{}),
		shouldPreserve:           shouldPreserve,
		bodyCache:                bodyCache,
		bodyRLPCache:             bodyRLPCache,
		receiptsCache:            receiptsCache,
		invalidExitReceiptsCache: invalidExitReceiptsCache,
		blockCache:               blockCache,
		futureBlocks:             futureBlocks,
		engine:                   engine,
		vmConfig:                 vmConfig,
		badBlocks:                badBlocks,
=======
		chainConfig:    chainConfig,
		cacheConfig:    cacheConfig,
		db:             db,
		triegc:         prque.New(nil),
		stateCache:     state.NewDatabaseWithCache(db, cacheConfig.TrieCleanLimit),
		quit:           make(chan struct{}),
		shouldPreserve: shouldPreserve,
		bodyCache:      bodyCache,
		bodyRLPCache:   bodyRLPCache,
		receiptsCache:  receiptsCache,
		blockCache:     blockCache,
		futureBlocks:   futureBlocks,
		engine:         engine,
		vmConfig:       vmConfig,
		badBlocks:      badBlocks,
>>>>>>> f7cdea2b
	}
	bc.validator = NewBlockValidator(chainConfig, bc, engine)
	bc.prefetcher = newStatePrefetcher(chainConfig, bc, engine)
	bc.processor = NewStateProcessor(chainConfig, bc, engine)

	var err error
	bc.hc, err = NewHeaderChain(db, chainConfig, engine, bc.getProcInterrupt)
	if err != nil {
		return nil, err
	}
	bc.genesisBlock = bc.GetBlockByNumber(0)
	if bc.genesisBlock == nil {
		return nil, ErrNoGenesis
	}
	// Initialize the chain with ancient data if it isn't empty.
	if bc.empty() {
		rawdb.InitDatabaseFromFreezer(bc.db)
	}
	if err := bc.loadLastState(); err != nil {
		return nil, err
	}
	// The first thing the node will do is reconstruct the verification data for
	// the head block (ethash cache or clique voting snapshot). Might as well do
	// it in advance.
	bc.engine.VerifyHeader(bc, bc.CurrentHeader(), true)

	if frozen, err := bc.db.Ancients(); err == nil && frozen > 0 {
		var (
			needRewind bool
			low        uint64
		)
		// The head full block may be rolled back to a very low height due to
		// blockchain repair. If the head full block is even lower than the ancient
		// chain, truncate the ancient store.
		fullBlock := bc.CurrentBlock()
		if fullBlock != nil && fullBlock != bc.genesisBlock && fullBlock.NumberU64() < frozen-1 {
			needRewind = true
			low = fullBlock.NumberU64()
		}
		// In fast sync, it may happen that ancient data has been written to the
		// ancient store, but the LastFastBlock has not been updated, truncate the
		// extra data here.
		fastBlock := bc.CurrentFastBlock()
		if fastBlock != nil && fastBlock.NumberU64() < frozen-1 {
			needRewind = true
			if fastBlock.NumberU64() < low || low == 0 {
				low = fastBlock.NumberU64()
			}
		}
		if needRewind {
			var hashes []common.Hash
			previous := bc.CurrentHeader().Number.Uint64()
			for i := low + 1; i <= bc.CurrentHeader().Number.Uint64(); i++ {
				hashes = append(hashes, rawdb.ReadCanonicalHash(bc.db, i))
			}
			bc.Rollback(hashes)
			log.Warn("Truncate ancient chain", "from", previous, "to", low)
		}
	}
	// Check the current state of the block hashes and make sure that we do not have any of the bad blocks in our chain
	for hash := range BadHashes {
		if header := bc.GetHeaderByHash(hash); header != nil {
			// get the canonical block corresponding to the offending header's number
			headerByNumber := bc.GetHeaderByNumber(header.Number.Uint64())
			// make sure the headerByNumber (if present) is in our current canonical chain
			if headerByNumber != nil && headerByNumber.Hash() == header.Hash() {
				log.Error("Found bad hash, rewinding chain", "number", header.Number, "hash", header.ParentHash)
				bc.SetHead(header.Number.Uint64() - 1)
				log.Error("Chain rewind was successful, resuming normal operation")
			}
		}
	}
	// Take ownership of this particular state
	go bc.update()
	return bc, nil
}

func (bc *BlockChain) getProcInterrupt() bool {
	return atomic.LoadInt32(&bc.procInterrupt) == 1
}

// GetVMConfig returns the block chain VM config.
func (bc *BlockChain) GetVMConfig() *vm.Config {
	return &bc.vmConfig
}

// empty returns an indicator whether the blockchain is empty.
// Note, it's a special case that we connect a non-empty ancient
// database with an empty node, so that we can plugin the ancient
// into node seamlessly.
func (bc *BlockChain) empty() bool {
	genesis := bc.genesisBlock.Hash()
	for _, hash := range []common.Hash{rawdb.ReadHeadBlockHash(bc.db), rawdb.ReadHeadHeaderHash(bc.db), rawdb.ReadHeadFastBlockHash(bc.db)} {
		if hash != genesis {
			return false
		}
	}
	return true
}

// loadLastState loads the last known chain state from the database. This method
// assumes that the chain manager mutex is held.
func (bc *BlockChain) loadLastState() error {
	// Restore the last known head block
	head := rawdb.ReadHeadBlockHash(bc.db)
	if head == (common.Hash{}) {
		// Corrupt or empty database, init from scratch
		log.Warn("Empty database, resetting chain")
		return bc.Reset()
	}
	// Make sure the entire head block is available
	currentBlock := bc.GetBlockByHash(head)
	if currentBlock == nil {
		// Corrupt or empty database, init from scratch
		log.Warn("Head block missing, resetting chain", "hash", head)
		return bc.Reset()
	}
	// Make sure the state associated with the block is available
	if _, err := state.New(currentBlock.Root(), bc.stateCache); err != nil {
		// Dangling block without a state associated, init from scratch
		log.Warn("Head state missing, repairing chain", "number", currentBlock.Number(), "hash", currentBlock.Hash())
		if err := bc.repair(&currentBlock); err != nil {
			return err
		}
		rawdb.WriteHeadBlockHash(bc.db, currentBlock.Hash())
	}
	// Everything seems to be fine, set as the head block
	bc.currentBlock.Store(currentBlock)
	headBlockGauge.Update(int64(currentBlock.NumberU64()))

	// Restore the last known head header
	currentHeader := currentBlock.Header()
	if head := rawdb.ReadHeadHeaderHash(bc.db); head != (common.Hash{}) {
		if header := bc.GetHeaderByHash(head); header != nil {
			currentHeader = header
		}
	}
	bc.hc.SetCurrentHeader(currentHeader)

	// Restore the last known head fast block
	bc.currentFastBlock.Store(currentBlock)
	headFastBlockGauge.Update(int64(currentBlock.NumberU64()))

	if head := rawdb.ReadHeadFastBlockHash(bc.db); head != (common.Hash{}) {
		if block := bc.GetBlockByHash(head); block != nil {
			bc.currentFastBlock.Store(block)
			headFastBlockGauge.Update(int64(block.NumberU64()))
		}
	}
	// Issue a status log for the user
	currentFastBlock := bc.CurrentFastBlock()

	headerTd := bc.GetTd(currentHeader.Hash(), currentHeader.Number.Uint64())
	blockTd := bc.GetTd(currentBlock.Hash(), currentBlock.NumberU64())
	fastTd := bc.GetTd(currentFastBlock.Hash(), currentFastBlock.NumberU64())

	log.Info("Loaded most recent local header", "number", currentHeader.Number, "hash", currentHeader.Hash(), "td", headerTd, "age", common.PrettyAge(time.Unix(int64(currentHeader.Time), 0)))
	log.Info("Loaded most recent local full block", "number", currentBlock.Number(), "hash", currentBlock.Hash(), "td", blockTd, "age", common.PrettyAge(time.Unix(int64(currentBlock.Time()), 0)))
	log.Info("Loaded most recent local fast block", "number", currentFastBlock.Number(), "hash", currentFastBlock.Hash(), "td", fastTd, "age", common.PrettyAge(time.Unix(int64(currentFastBlock.Time()), 0)))

	return nil
}

// SetHead rewinds the local chain to a new head. In the case of headers, everything
// above the new head will be deleted and the new one set. In the case of blocks
// though, the head may be further rewound if block bodies are missing (non-archive
// nodes after a fast sync).
func (bc *BlockChain) SetHead(head uint64) error {
	log.Warn("Rewinding blockchain", "target", head)

	bc.chainmu.Lock()
	defer bc.chainmu.Unlock()

	updateFn := func(db ethdb.KeyValueWriter, header *types.Header) {
		// Rewind the block chain, ensuring we don't end up with a stateless head block
		if currentBlock := bc.CurrentBlock(); currentBlock != nil && header.Number.Uint64() < currentBlock.NumberU64() {
			newHeadBlock := bc.GetBlock(header.Hash(), header.Number.Uint64())
			if newHeadBlock == nil {
				newHeadBlock = bc.genesisBlock
			} else {
				if _, err := state.New(newHeadBlock.Root(), bc.stateCache); err != nil {
					// Rewound state missing, rolled back to before pivot, reset to genesis
					newHeadBlock = bc.genesisBlock
				}
			}
			rawdb.WriteHeadBlockHash(db, newHeadBlock.Hash())
			bc.currentBlock.Store(newHeadBlock)
			headBlockGauge.Update(int64(newHeadBlock.NumberU64()))
		}

		// Rewind the fast block in a simpleton way to the target head
		if currentFastBlock := bc.CurrentFastBlock(); currentFastBlock != nil && header.Number.Uint64() < currentFastBlock.NumberU64() {
			newHeadFastBlock := bc.GetBlock(header.Hash(), header.Number.Uint64())
			// If either blocks reached nil, reset to the genesis state
			if newHeadFastBlock == nil {
				newHeadFastBlock = bc.genesisBlock
			}
			rawdb.WriteHeadFastBlockHash(db, newHeadFastBlock.Hash())
			bc.currentFastBlock.Store(newHeadFastBlock)
			headFastBlockGauge.Update(int64(newHeadFastBlock.NumberU64()))
		}
	}

	// Rewind the header chain, deleting all block bodies until then
	delFn := func(db ethdb.KeyValueWriter, hash common.Hash, num uint64) {
		// Ignore the error here since light client won't hit this path
		frozen, _ := bc.db.Ancients()
		if num+1 <= frozen {
			// Truncate all relative data(header, total difficulty, body, receipt
			// and canonical hash) from ancient store.
			if err := bc.db.TruncateAncients(num + 1); err != nil {
				log.Crit("Failed to truncate ancient data", "number", num, "err", err)
			}

			// Remove the hash <-> number mapping from the active store.
			rawdb.DeleteHeaderNumber(db, hash)
		} else {
			// Remove relative body and receipts from the active store.
			// The header, total difficulty and canonical hash will be
			// removed in the hc.SetHead function.
			rawdb.DeleteBody(db, hash, num)
			rawdb.DeleteReceipts(db, hash, num)
		}
		// Todo(rjl493456442) txlookup, bloombits, etc
	}
	bc.hc.SetHead(head, updateFn, delFn)

	// Clear out any stale content from the caches
	bc.bodyCache.Purge()
	bc.bodyRLPCache.Purge()
	bc.receiptsCache.Purge()
	bc.invalidExitReceiptsCache.Purge()
	bc.blockCache.Purge()
	bc.futureBlocks.Purge()

	return bc.loadLastState()
<<<<<<< HEAD
}

func (bc *BlockChain) SetInvalidExitReceipts(fork uint64, hash common.Hash, num uint64, indices []uint64) {
	rawdb.WriteInvalidExitReceiptsLookupEntry(bc.db, fork, hash, num, indices)
}

func (bc *BlockChain) SetRootchainBlockNumber(num uint64) {
	v := bc.GetRootchainBlockNumber()
	if v < num {
		rawdb.WriteRootchainBlockNumber(bc.db, num)
	}
=======
>>>>>>> f7cdea2b
}

// FastSyncCommitHead sets the current head block to the one defined by the hash
// irrelevant what the chain contents were prior.
func (bc *BlockChain) FastSyncCommitHead(hash common.Hash) error {
	// Make sure that both the block as well at its state trie exists
	block := bc.GetBlockByHash(hash)
	if block == nil {
		return fmt.Errorf("non existent block [%x…]", hash[:4])
	}
	if _, err := trie.NewSecure(block.Root(), bc.stateCache.TrieDB()); err != nil {
		return err
	}
	// If all checks out, manually set the head block
	bc.chainmu.Lock()
	bc.currentBlock.Store(block)
	headBlockGauge.Update(int64(block.NumberU64()))
	bc.chainmu.Unlock()

	log.Info("Committed new head block", "number", block.Number(), "hash", hash)
	return nil
}

// GasLimit returns the gas limit of the current HEAD block.
func (bc *BlockChain) GasLimit() uint64 {
	return bc.CurrentBlock().GasLimit()
}

// CurrentBlock retrieves the current head block of the canonical chain. The
// block is retrieved from the blockchain's internal cache.
func (bc *BlockChain) CurrentBlock() *types.Block {
	return bc.currentBlock.Load().(*types.Block)
}

// CurrentFastBlock retrieves the current fast-sync head block of the canonical
// chain. The block is retrieved from the blockchain's internal cache.
func (bc *BlockChain) CurrentFastBlock() *types.Block {
	return bc.currentFastBlock.Load().(*types.Block)
}

// Validator returns the current validator.
func (bc *BlockChain) Validator() Validator {
	return bc.validator
}

// Processor returns the current processor.
func (bc *BlockChain) Processor() Processor {
	return bc.processor
}

// State returns a new mutable state based on the current HEAD block.
func (bc *BlockChain) State() (*state.StateDB, error) {
	return bc.StateAt(bc.CurrentBlock().Root())
}

// StateAt returns a new mutable state based on a particular point in time.
func (bc *BlockChain) StateAt(root common.Hash) (*state.StateDB, error) {
	return state.New(root, bc.stateCache)
}

// StateCache returns the caching database underpinning the blockchain instance.
func (bc *BlockChain) StateCache() state.Database {
	return bc.stateCache
}

// Reset purges the entire blockchain, restoring it to its genesis state.
func (bc *BlockChain) Reset() error {
	return bc.ResetWithGenesisBlock(bc.genesisBlock)
}

// ResetWithGenesisBlock purges the entire blockchain, restoring it to the
// specified genesis state.
func (bc *BlockChain) ResetWithGenesisBlock(genesis *types.Block) error {
	// Dump the entire block chain and purge the caches
	if err := bc.SetHead(0); err != nil {
		return err
	}
	bc.chainmu.Lock()
	defer bc.chainmu.Unlock()

	// Prepare the genesis block and reinitialise the chain
	if err := bc.hc.WriteTd(genesis.Hash(), genesis.NumberU64(), genesis.Difficulty()); err != nil {
		log.Crit("Failed to write genesis block TD", "err", err)
	}
	rawdb.WriteBlock(bc.db, genesis)

	bc.genesisBlock = genesis
	bc.insert(bc.genesisBlock)
	bc.currentBlock.Store(bc.genesisBlock)
	headBlockGauge.Update(int64(bc.genesisBlock.NumberU64()))

	bc.hc.SetGenesis(bc.genesisBlock.Header())
	bc.hc.SetCurrentHeader(bc.genesisBlock.Header())
	bc.currentFastBlock.Store(bc.genesisBlock)
	headFastBlockGauge.Update(int64(bc.genesisBlock.NumberU64()))

	return nil
}

// repair tries to repair the current blockchain by rolling back the current block
// until one with associated state is found. This is needed to fix incomplete db
// writes caused either by crashes/power outages, or simply non-committed tries.
//
// This method only rolls back the current block. The current header and current
// fast block are left intact.
func (bc *BlockChain) repair(head **types.Block) error {
	for {
		// Abort if we've rewound to a head block that does have associated state
		if _, err := state.New((*head).Root(), bc.stateCache); err == nil {
			log.Info("Rewound blockchain to past state", "number", (*head).Number(), "hash", (*head).Hash())
			return nil
		}
		// Otherwise rewind one block and recheck state availability there
		block := bc.GetBlock((*head).ParentHash(), (*head).NumberU64()-1)
		if block == nil {
			return fmt.Errorf("missing block %d [%x]", (*head).NumberU64()-1, (*head).ParentHash())
		}
		*head = block
	}
}

// Export writes the active chain to the given writer.
func (bc *BlockChain) Export(w io.Writer) error {
	return bc.ExportN(w, uint64(0), bc.CurrentBlock().NumberU64())
}

// ExportN writes a subset of the active chain to the given writer.
func (bc *BlockChain) ExportN(w io.Writer, first uint64, last uint64) error {
	bc.chainmu.RLock()
	defer bc.chainmu.RUnlock()

	if first > last {
		return fmt.Errorf("export failed: first (%d) is greater than last (%d)", first, last)
	}
	log.Info("Exporting batch of blocks", "count", last-first+1)

	start, reported := time.Now(), time.Now()
	for nr := first; nr <= last; nr++ {
		block := bc.GetBlockByNumber(nr)
		if block == nil {
			return fmt.Errorf("export failed on #%d: not found", nr)
		}
		if err := block.EncodeRLP(w); err != nil {
			return err
		}
		if time.Since(reported) >= statsReportLimit {
			log.Info("Exporting blocks", "exported", block.NumberU64()-first, "elapsed", common.PrettyDuration(time.Since(start)))
			reported = time.Now()
		}
	}
	return nil
}

// insert injects a new head block into the current block chain. This method
// assumes that the block is indeed a true head. It will also reset the head
// header and the head fast sync block to this very same block if they are older
// or if they are on a different side chain.
//
// Note, this function assumes that the `mu` mutex is held!
func (bc *BlockChain) insert(block *types.Block) {
	// If the block is on a side chain or an unknown one, force other heads onto it too
	updateHeads := rawdb.ReadCanonicalHash(bc.db, block.NumberU64()) != block.Hash()

	// Add the block to the canonical chain number scheme and mark as the head
	rawdb.WriteCanonicalHash(bc.db, block.Hash(), block.NumberU64())
	rawdb.WriteHeadBlockHash(bc.db, block.Hash())

	bc.currentBlock.Store(block)
	headBlockGauge.Update(int64(block.NumberU64()))

	// If the block is better than our head or is on a different chain, force update heads
	if updateHeads {
		bc.hc.SetCurrentHeader(block.Header())
		rawdb.WriteHeadFastBlockHash(bc.db, block.Hash())

		bc.currentFastBlock.Store(block)
		headFastBlockGauge.Update(int64(block.NumberU64()))
	}
}

// Genesis retrieves the chain's genesis block.
func (bc *BlockChain) Genesis() *types.Block {
	return bc.genesisBlock
}

// GetBody retrieves a block body (transactions and uncles) from the database by
// hash, caching it if found.
func (bc *BlockChain) GetBody(hash common.Hash) *types.Body {
	// Short circuit if the body's already in the cache, retrieve otherwise
	if cached, ok := bc.bodyCache.Get(hash); ok {
		body := cached.(*types.Body)
		return body
	}
	number := bc.hc.GetBlockNumber(hash)
	if number == nil {
		return nil
	}
	body := rawdb.ReadBody(bc.db, hash, *number)
	if body == nil {
		return nil
	}
	// Cache the found body for next time and return
	bc.bodyCache.Add(hash, body)
	return body
}

// GetBodyRLP retrieves a block body in RLP encoding from the database by hash,
// caching it if found.
func (bc *BlockChain) GetBodyRLP(hash common.Hash) rlp.RawValue {
	// Short circuit if the body's already in the cache, retrieve otherwise
	if cached, ok := bc.bodyRLPCache.Get(hash); ok {
		return cached.(rlp.RawValue)
	}
	number := bc.hc.GetBlockNumber(hash)
	if number == nil {
		return nil
	}
	body := rawdb.ReadBodyRLP(bc.db, hash, *number)
	if len(body) == 0 {
		return nil
	}
	// Cache the found body for next time and return
	bc.bodyRLPCache.Add(hash, body)
	return body
}

// HasBlock checks if a block is fully present in the database or not.
func (bc *BlockChain) HasBlock(hash common.Hash, number uint64) bool {
	if bc.blockCache.Contains(hash) {
		return true
	}
	return rawdb.HasBody(bc.db, hash, number)
}

// HasFastBlock checks if a fast block is fully present in the database or not.
func (bc *BlockChain) HasFastBlock(hash common.Hash, number uint64) bool {
	if !bc.HasBlock(hash, number) {
		return false
	}
	if bc.receiptsCache.Contains(hash) {
		return true
	}
	return rawdb.HasReceipts(bc.db, hash, number)
}

// HasState checks if state trie is fully present in the database or not.
func (bc *BlockChain) HasState(hash common.Hash) bool {
	_, err := bc.stateCache.OpenTrie(hash)
	return err == nil
}

// HasBlockAndState checks if a block and associated state trie is fully present
// in the database or not, caching it if present.
func (bc *BlockChain) HasBlockAndState(hash common.Hash, number uint64) bool {
	// Check first that the block itself is known
	block := bc.GetBlock(hash, number)
	if block == nil {
		return false
	}
	return bc.HasState(block.Root())
}

// GetBlock retrieves a block from the database by hash and number,
// caching it if found.
func (bc *BlockChain) GetBlock(hash common.Hash, number uint64) *types.Block {
	// Short circuit if the block's already in the cache, retrieve otherwise
	if block, ok := bc.blockCache.Get(hash); ok {
		return block.(*types.Block)
	}
	block := rawdb.ReadBlock(bc.db, hash, number)
	if block == nil {
		return nil
	}
	// Cache the found block for next time and return
	bc.blockCache.Add(block.Hash(), block)
	return block
}

// GetInvalidExitReceipts retrieves invalid exit receipts from the database by hash, number and fork,
// caching it if found.
func (bc *BlockChain) GetInvalidExitReceipts(fork uint64, num uint64) map[uint64]*types.Receipt {
	forkBytes := make([]byte, 8)
	binary.BigEndian.PutUint64(forkBytes, fork)
	numBytes := make([]byte, 8)
	binary.BigEndian.PutUint64(numBytes, num)
	key := crypto.Keccak256(append(forkBytes, numBytes...))

	// Short circuit if the invalid exit receipts's already in the cache, retrieve otherwise
	if ierc, ok := bc.invalidExitReceiptsCache.Get(key); ok {
		return ierc.(map[uint64]*types.Receipt)
	}
	ierc := rawdb.ReadInvalidExitReceipts(bc.db, fork, num, bc.chainConfig)
	if ierc == nil {
		return nil
	}
	// Cache the found block for next time and return
	bc.invalidExitReceiptsCache.Add(key, ierc)
	return ierc
}

// GetRootchainBlockNumber retrieves a block number for rootchain contract event.
func (bc *BlockChain) GetRootchainBlockNumber() uint64 {
	num := rawdb.ReadRootchainBlockNumber(bc.db)
	if num == nil {
		return 0
	}
	return *num
}

// GetBlockByHash retrieves a block from the database by hash, caching it if found.
func (bc *BlockChain) GetBlockByHash(hash common.Hash) *types.Block {
	number := bc.hc.GetBlockNumber(hash)
	if number == nil {
		return nil
	}
	return bc.GetBlock(hash, *number)
}

// GetBlockByNumber retrieves a block from the database by number, caching it
// (associated with its hash) if found.
func (bc *BlockChain) GetBlockByNumber(number uint64) *types.Block {
	hash := rawdb.ReadCanonicalHash(bc.db, number)
	if hash == (common.Hash{}) {
		return nil
	}
	return bc.GetBlock(hash, number)
}

// GetReceiptsByHash retrieves the receipts for all transactions in a given block.
func (bc *BlockChain) GetReceiptsByHash(hash common.Hash) types.Receipts {
	if receipts, ok := bc.receiptsCache.Get(hash); ok {
		return receipts.(types.Receipts)
	}
	number := rawdb.ReadHeaderNumber(bc.db, hash)
	if number == nil {
		return nil
	}
	receipts := rawdb.ReadReceipts(bc.db, hash, *number, bc.chainConfig)
	if receipts == nil {
		return nil
	}
	bc.receiptsCache.Add(hash, receipts)
	return receipts
}

// GetBlocksFromHash returns the block corresponding to hash and up to n-1 ancestors.
// [deprecated by eth/62]
func (bc *BlockChain) GetBlocksFromHash(hash common.Hash, n int) (blocks []*types.Block) {
	number := bc.hc.GetBlockNumber(hash)
	if number == nil {
		return nil
	}
	for i := 0; i < n; i++ {
		block := bc.GetBlock(hash, *number)
		if block == nil {
			break
		}
		blocks = append(blocks, block)
		hash = block.ParentHash()
		*number--
	}
	return
}

// GetUnclesInChain retrieves all the uncles from a given block backwards until
// a specific distance is reached.
func (bc *BlockChain) GetUnclesInChain(block *types.Block, length int) []*types.Header {
	uncles := []*types.Header{}
	for i := 0; block != nil && i < length; i++ {
		uncles = append(uncles, block.Uncles()...)
		block = bc.GetBlock(block.ParentHash(), block.NumberU64()-1)
	}
	return uncles
}

// TrieNode retrieves a blob of data associated with a trie node (or code hash)
// either from ephemeral in-memory cache, or from persistent storage.
func (bc *BlockChain) TrieNode(hash common.Hash) ([]byte, error) {
	return bc.stateCache.TrieDB().Node(hash)
}

// Stop stops the blockchain service. If any imports are currently in progress
// it will abort them using the procInterrupt.
func (bc *BlockChain) Stop() {
	if !atomic.CompareAndSwapInt32(&bc.running, 0, 1) {
		return
	}
	// Unsubscribe all subscriptions registered from blockchain
	bc.scope.Close()
	close(bc.quit)
	atomic.StoreInt32(&bc.procInterrupt, 1)

	bc.wg.Wait()

	// Ensure the state of a recent block is also stored to disk before exiting.
	// We're writing three different states to catch different restart scenarios:
	//  - HEAD:     So we don't need to reprocess any blocks in the general case
	//  - HEAD-1:   So we don't do large reorgs if our HEAD becomes an uncle
	//  - HEAD-127: So we have a hard limit on the number of blocks reexecuted
	if !bc.cacheConfig.TrieDirtyDisabled {
		triedb := bc.stateCache.TrieDB()

		for _, offset := range []uint64{0, 1, TriesInMemory - 1} {
			if number := bc.CurrentBlock().NumberU64(); number > offset {
				recent := bc.GetBlockByNumber(number - offset)

				log.Info("Writing cached state to disk", "block", recent.Number(), "hash", recent.Hash(), "root", recent.Root())
				if err := triedb.Commit(recent.Root(), true); err != nil {
					log.Error("Failed to commit recent state trie", "err", err)
				}
			}
		}
		for !bc.triegc.Empty() {
			triedb.Dereference(bc.triegc.PopItem().(common.Hash))
		}
		if size, _ := triedb.Size(); size != 0 {
			log.Error("Dangling trie nodes after full cleanup")
		}
	}
	log.Info("Blockchain manager stopped")
}

func (bc *BlockChain) procFutureBlocks() {
	blocks := make([]*types.Block, 0, bc.futureBlocks.Len())
	for _, hash := range bc.futureBlocks.Keys() {
		if block, exist := bc.futureBlocks.Peek(hash); exist {
			blocks = append(blocks, block.(*types.Block))
		}
	}
	if len(blocks) > 0 {
		types.BlockBy(types.Number).Sort(blocks)

		// Insert one by one as chain insertion needs contiguous ancestry between blocks
		for i := range blocks {
			bc.InsertChain(blocks[i : i+1])
		}
	}
}

// WriteStatus status of write
type WriteStatus byte

const (
	NonStatTy WriteStatus = iota
	CanonStatTy
	SideStatTy
)

// Rollback is designed to remove a chain of links from the database that aren't
// certain enough to be valid.
func (bc *BlockChain) Rollback(chain []common.Hash) {
	bc.chainmu.Lock()
	defer bc.chainmu.Unlock()

	for i := len(chain) - 1; i >= 0; i-- {
		hash := chain[i]

		currentHeader := bc.hc.CurrentHeader()
		if currentHeader.Hash() == hash {
			bc.hc.SetCurrentHeader(bc.GetHeader(currentHeader.ParentHash, currentHeader.Number.Uint64()-1))
		}
		if currentFastBlock := bc.CurrentFastBlock(); currentFastBlock.Hash() == hash {
			newFastBlock := bc.GetBlock(currentFastBlock.ParentHash(), currentFastBlock.NumberU64()-1)
			rawdb.WriteHeadFastBlockHash(bc.db, newFastBlock.Hash())
			bc.currentFastBlock.Store(newFastBlock)
			headFastBlockGauge.Update(int64(newFastBlock.NumberU64()))
		}
		if currentBlock := bc.CurrentBlock(); currentBlock.Hash() == hash {
			newBlock := bc.GetBlock(currentBlock.ParentHash(), currentBlock.NumberU64()-1)
			rawdb.WriteHeadBlockHash(bc.db, newBlock.Hash())
			bc.currentBlock.Store(newBlock)
			headBlockGauge.Update(int64(newBlock.NumberU64()))
		}
	}
	// Truncate ancient data which exceeds the current header.
	//
	// Notably, it can happen that system crashes without truncating the ancient data
	// but the head indicator has been updated in the active store. Regarding this issue,
	// system will self recovery by truncating the extra data during the setup phase.
	if err := bc.truncateAncient(bc.hc.CurrentHeader().Number.Uint64()); err != nil {
		log.Crit("Truncate ancient store failed", "err", err)
	}
}

// truncateAncient rewinds the blockchain to the specified header and deletes all
// data in the ancient store that exceeds the specified header.
func (bc *BlockChain) truncateAncient(head uint64) error {
	frozen, err := bc.db.Ancients()
	if err != nil {
		return err
	}
	// Short circuit if there is no data to truncate in ancient store.
	if frozen <= head+1 {
		return nil
	}
	// Truncate all the data in the freezer beyond the specified head
	if err := bc.db.TruncateAncients(head + 1); err != nil {
		return err
	}
	// Clear out any stale content from the caches
	bc.hc.headerCache.Purge()
	bc.hc.tdCache.Purge()
	bc.hc.numberCache.Purge()

	// Clear out any stale content from the caches
	bc.bodyCache.Purge()
	bc.bodyRLPCache.Purge()
	bc.receiptsCache.Purge()
	bc.blockCache.Purge()
	bc.futureBlocks.Purge()

	log.Info("Rewind ancient data", "number", head)
	return nil
}

// InsertReceiptChain attempts to complete an already existing header chain with
// transaction and receipt data.
func (bc *BlockChain) InsertReceiptChain(blockChain types.Blocks, receiptChain []types.Receipts, ancientLimit uint64) (int, error) {
	bc.wg.Add(1)
	defer bc.wg.Done()

	var (
		ancientBlocks, liveBlocks     types.Blocks
		ancientReceipts, liveReceipts []types.Receipts
	)
	// Do a sanity check that the provided chain is actually ordered and linked
	for i := 0; i < len(blockChain); i++ {
		if i != 0 {
			if blockChain[i].NumberU64() != blockChain[i-1].NumberU64()+1 || blockChain[i].ParentHash() != blockChain[i-1].Hash() {
				log.Error("Non contiguous receipt insert", "number", blockChain[i].Number(), "hash", blockChain[i].Hash(), "parent", blockChain[i].ParentHash(),
					"prevnumber", blockChain[i-1].Number(), "prevhash", blockChain[i-1].Hash())
				return 0, fmt.Errorf("non contiguous insert: item %d is #%d [%x…], item %d is #%d [%x…] (parent [%x…])", i-1, blockChain[i-1].NumberU64(),
					blockChain[i-1].Hash().Bytes()[:4], i, blockChain[i].NumberU64(), blockChain[i].Hash().Bytes()[:4], blockChain[i].ParentHash().Bytes()[:4])
			}
		}
		if blockChain[i].NumberU64() <= ancientLimit {
			ancientBlocks, ancientReceipts = append(ancientBlocks, blockChain[i]), append(ancientReceipts, receiptChain[i])
		} else {
			liveBlocks, liveReceipts = append(liveBlocks, blockChain[i]), append(liveReceipts, receiptChain[i])
		}
	}

	var (
		stats = struct{ processed, ignored int32 }{}
		start = time.Now()
		size  = 0
	)
	// updateHead updates the head fast sync block if the inserted blocks are better
	// and returns a indicator whether the inserted blocks are canonical.
	updateHead := func(head *types.Block) bool {
		var isCanonical bool
		bc.chainmu.Lock()
		if td := bc.GetTd(head.Hash(), head.NumberU64()); td != nil { // Rewind may have occurred, skip in that case
			currentFastBlock := bc.CurrentFastBlock()
			if bc.GetTd(currentFastBlock.Hash(), currentFastBlock.NumberU64()).Cmp(td) < 0 {
				rawdb.WriteHeadFastBlockHash(bc.db, head.Hash())
				bc.currentFastBlock.Store(head)
				headFastBlockGauge.Update(int64(head.NumberU64()))
				isCanonical = true
			}
		}
		bc.chainmu.Unlock()
		return isCanonical
	}
	// writeAncient writes blockchain and corresponding receipt chain into ancient store.
	//
	// this function only accepts canonical chain data. All side chain will be reverted
	// eventually.
	writeAncient := func(blockChain types.Blocks, receiptChain []types.Receipts) (int, error) {
		var (
			previous = bc.CurrentFastBlock()
			batch    = bc.db.NewBatch()
		)
		// If any error occurs before updating the head or we are inserting a side chain,
		// all the data written this time wll be rolled back.
		defer func() {
			if previous != nil {
				if err := bc.truncateAncient(previous.NumberU64()); err != nil {
					log.Crit("Truncate ancient store failed", "err", err)
				}
			}
		}()
		var deleted types.Blocks
		for i, block := range blockChain {
			// Short circuit insertion if shutting down or processing failed
			if atomic.LoadInt32(&bc.procInterrupt) == 1 {
				return 0, errInsertionInterrupted
			}
			// Short circuit insertion if it is required(used in testing only)
			if bc.terminateInsert != nil && bc.terminateInsert(block.Hash(), block.NumberU64()) {
				return i, errors.New("insertion is terminated for testing purpose")
			}
			// Short circuit if the owner header is unknown
			if !bc.HasHeader(block.Hash(), block.NumberU64()) {
				return i, fmt.Errorf("containing header #%d [%x…] unknown", block.Number(), block.Hash().Bytes()[:4])
			}
			var (
				start  = time.Now()
				logged = time.Now()
				count  int
			)
			// Migrate all ancient blocks. This can happen if someone upgrades from Geth
			// 1.8.x to 1.9.x mid-fast-sync. Perhaps we can get rid of this path in the
			// long term.
			for {
				// We can ignore the error here since light client won't hit this code path.
				frozen, _ := bc.db.Ancients()
				if frozen >= block.NumberU64() {
					break
				}
				h := rawdb.ReadCanonicalHash(bc.db, frozen)
				b := rawdb.ReadBlock(bc.db, h, frozen)
				size += rawdb.WriteAncientBlock(bc.db, b, rawdb.ReadReceipts(bc.db, h, frozen, bc.chainConfig), rawdb.ReadTd(bc.db, h, frozen))
				count += 1

				// Always keep genesis block in active database.
				if b.NumberU64() != 0 {
					deleted = append(deleted, b)
				}
				if time.Since(logged) > 8*time.Second {
					log.Info("Migrating ancient blocks", "count", count, "elapsed", common.PrettyDuration(time.Since(start)))
					logged = time.Now()
				}
			}
			if count > 0 {
				log.Info("Migrated ancient blocks", "count", count, "elapsed", common.PrettyDuration(time.Since(start)))
			}
			// Flush data into ancient database.
			size += rawdb.WriteAncientBlock(bc.db, block, receiptChain[i], bc.GetTd(block.Hash(), block.NumberU64()))
			rawdb.WriteTxLookupEntries(batch, block)

			stats.processed++
		}
		// Flush all tx-lookup index data.
		size += batch.ValueSize()
		if err := batch.Write(); err != nil {
			return 0, err
		}
		batch.Reset()

		// Sync the ancient store explicitly to ensure all data has been flushed to disk.
		if err := bc.db.Sync(); err != nil {
			return 0, err
		}
		if !updateHead(blockChain[len(blockChain)-1]) {
			return 0, errors.New("side blocks can't be accepted as the ancient chain data")
		}
		previous = nil // disable rollback explicitly

		// Wipe out canonical block data.
		for _, block := range append(deleted, blockChain...) {
			// Always keep genesis block in active database.
			if block.NumberU64() != 0 {
				rawdb.DeleteBlockWithoutNumber(batch, block.Hash(), block.NumberU64())
				rawdb.DeleteCanonicalHash(batch, block.NumberU64())
			}
		}
		if err := batch.Write(); err != nil {
			return 0, err
		}
		batch.Reset()

		// Wipe out side chain too.
		for _, block := range append(deleted, blockChain...) {
			// Always keep genesis block in active database.
			if block.NumberU64() != 0 {
				for _, hash := range rawdb.ReadAllHashes(bc.db, block.NumberU64()) {
					rawdb.DeleteBlock(batch, hash, block.NumberU64())
				}
			}
		}
		if err := batch.Write(); err != nil {
			return 0, err
		}
		return 0, nil
	}
	// writeLive writes blockchain and corresponding receipt chain into active store.
	writeLive := func(blockChain types.Blocks, receiptChain []types.Receipts) (int, error) {
		batch := bc.db.NewBatch()
		for i, block := range blockChain {
			// Short circuit insertion if shutting down or processing failed
			if atomic.LoadInt32(&bc.procInterrupt) == 1 {
				return 0, errInsertionInterrupted
			}
			// Short circuit if the owner header is unknown
			if !bc.HasHeader(block.Hash(), block.NumberU64()) {
				return i, fmt.Errorf("containing header #%d [%x…] unknown", block.Number(), block.Hash().Bytes()[:4])
			}
			if bc.HasBlock(block.Hash(), block.NumberU64()) {
				stats.ignored++
				continue
			}
			// Write all the data out into the database
			rawdb.WriteBody(batch, block.Hash(), block.NumberU64(), block.Body())
			rawdb.WriteReceipts(batch, block.Hash(), block.NumberU64(), receiptChain[i])
			rawdb.WriteTxLookupEntries(batch, block)

			stats.processed++
			if batch.ValueSize() >= ethdb.IdealBatchSize {
				if err := batch.Write(); err != nil {
					return 0, err
				}
				size += batch.ValueSize()
				batch.Reset()
			}
		}
		if batch.ValueSize() > 0 {
			size += batch.ValueSize()
			if err := batch.Write(); err != nil {
				return 0, err
			}
		}
		updateHead(blockChain[len(blockChain)-1])
		return 0, nil
	}
	// Write downloaded chain data and corresponding receipt chain data.
	if len(ancientBlocks) > 0 {
		if n, err := writeAncient(ancientBlocks, ancientReceipts); err != nil {
			if err == errInsertionInterrupted {
				return 0, nil
			}
			return n, err
		}
	}
	if len(liveBlocks) > 0 {
		if n, err := writeLive(liveBlocks, liveReceipts); err != nil {
			if err == errInsertionInterrupted {
				return 0, nil
			}
			return n, err
		}
	}

	head := blockChain[len(blockChain)-1]
	context := []interface{}{
		"count", stats.processed, "elapsed", common.PrettyDuration(time.Since(start)),
		"number", head.Number(), "hash", head.Hash(), "age", common.PrettyAge(time.Unix(int64(head.Time()), 0)),
		"size", common.StorageSize(size),
	}
	if stats.ignored > 0 {
		context = append(context, []interface{}{"ignored", stats.ignored}...)
	}
	log.Info("Imported new block receipts", context...)

	return 0, nil
}

var lastWrite uint64

// writeBlockWithoutState writes only the block and its metadata to the database,
// but does not write any state. This is used to construct competing side forks
// up to the point where they exceed the canonical total difficulty.
func (bc *BlockChain) writeBlockWithoutState(block *types.Block, td *big.Int) (err error) {
	bc.wg.Add(1)
	defer bc.wg.Done()

	if err := bc.hc.WriteTd(block.Hash(), block.NumberU64(), td); err != nil {
		return err
	}
	rawdb.WriteBlock(bc.db, block)

	return nil
}

// writeKnownBlock updates the head block flag with a known block
// and introduces chain reorg if necessary.
func (bc *BlockChain) writeKnownBlock(block *types.Block) error {
	bc.wg.Add(1)
	defer bc.wg.Done()

	current := bc.CurrentBlock()
	if block.ParentHash() != current.Hash() {
		if err := bc.reorg(current, block); err != nil {
			return err
		}
	}
	// Write the positional metadata for transaction/receipt lookups.
	// Preimages here is empty, ignore it.
	rawdb.WriteTxLookupEntries(bc.db, block)

	bc.insert(block)
	return nil
}

// WriteBlockWithState writes the block and all associated state to the database.
func (bc *BlockChain) WriteBlockWithState(block *types.Block, receipts []*types.Receipt, state *state.StateDB) (status WriteStatus, err error) {
	bc.chainmu.Lock()
	defer bc.chainmu.Unlock()

	return bc.writeBlockWithState(block, receipts, state)
}

// writeBlockWithState writes the block and all associated state to the database,
// but is expects the chain mutex to be held.
func (bc *BlockChain) writeBlockWithState(block *types.Block, receipts []*types.Receipt, state *state.StateDB) (status WriteStatus, err error) {
	bc.wg.Add(1)
	defer bc.wg.Done()

	// Calculate the total difficulty of the block
	ptd := bc.GetTd(block.ParentHash(), block.NumberU64()-1)
	if ptd == nil {
		return NonStatTy, consensus.ErrUnknownAncestor
	}
	// Make sure no inconsistent state is leaked during insertion
	currentBlock := bc.CurrentBlock()
	localTd := bc.GetTd(currentBlock.Hash(), currentBlock.NumberU64())
	externTd := new(big.Int).Add(
		new(big.Int).Mul(block.Difficulty(), new(big.Int).Exp(big.NewInt(2), big.NewInt(128), nil)),
		block.Number())

	// Irrelevant of the canonical status, write the block itself to the database
	if err := bc.hc.WriteTd(block.Hash(), block.NumberU64(), externTd); err != nil {
		return NonStatTy, err
	}
	rawdb.WriteBlock(bc.db, block)

	root, err := state.Commit(bc.chainConfig.IsEIP158(block.Number()))
	if err != nil {
		return NonStatTy, err
	}
	triedb := bc.stateCache.TrieDB()

	// If we're running an archive node, always flush
	if bc.cacheConfig.TrieDirtyDisabled {
		if err := triedb.Commit(root, false); err != nil {
			return NonStatTy, err
		}
	} else {
		// Full but not archive node, do proper garbage collection
		triedb.Reference(root, common.Hash{}) // metadata reference to keep trie alive
		bc.triegc.Push(root, -int64(block.NumberU64()))

		if current := block.NumberU64(); current > TriesInMemory {
			// If we exceeded our memory allowance, flush matured singleton nodes to disk
			var (
				nodes, imgs = triedb.Size()
				limit       = common.StorageSize(bc.cacheConfig.TrieDirtyLimit) * 1024 * 1024
			)
			if nodes > limit || imgs > 4*1024*1024 {
				triedb.Cap(limit - ethdb.IdealBatchSize)
			}
			// Find the next state trie we need to commit
			chosen := current - TriesInMemory

			// If we exceeded out time allowance, flush an entire trie to disk
			if bc.gcproc > bc.cacheConfig.TrieTimeLimit {
				// If the header is missing (canonical chain behind), we're reorging a low
				// diff sidechain. Suspend committing until this operation is completed.
				header := bc.GetHeaderByNumber(chosen)
				if header == nil {
					log.Warn("Reorg in progress, trie commit postponed", "number", chosen)
				} else {
					// If we're exceeding limits but haven't reached a large enough memory gap,
					// warn the user that the system is becoming unstable.
					if chosen < lastWrite+TriesInMemory && bc.gcproc >= 2*bc.cacheConfig.TrieTimeLimit {
						log.Info("State in memory for too long, committing", "time", bc.gcproc, "allowance", bc.cacheConfig.TrieTimeLimit, "optimum", float64(chosen-lastWrite)/TriesInMemory)
					}
					// Flush an entire trie and restart the counters
					triedb.Commit(header.Root, true)
					lastWrite = chosen
					bc.gcproc = 0
				}
			}
			// Garbage collect anything below our required write retention
			for !bc.triegc.Empty() {
				root, number := bc.triegc.Pop()
				if uint64(-number) > chosen {
					bc.triegc.Push(root, number)
					break
				}
				triedb.Dereference(root.(common.Hash))
			}
		}
	}

	// Write other block data using a batch.
	batch := bc.db.NewBatch()
	rawdb.WriteReceipts(batch, block.Hash(), block.NumberU64(), receipts)

	// If the total difficulty is higher than our known, add it to the canonical chain
	// Second clause in the if statement reduces the vulnerability to selfish mining.
	// Please refer to http://www.cs.cornell.edu/~ie53/publications/btcProcFC.pdf
	reorg := externTd.Cmp(localTd) > 0
	currentBlock = bc.CurrentBlock()

	if reorg {
		// Reorganise the chain if the parent is not the head block
		if block.ParentHash() != currentBlock.Hash() {
			if err := bc.reorg(currentBlock, block); err != nil {
				return NonStatTy, err
			}
		}
		// Write the positional metadata for transaction/receipt lookups and preimages
		rawdb.WriteTxLookupEntries(batch, block)
		rawdb.WritePreimages(batch, state.Preimages())

		status = CanonStatTy
	} else {
		status = SideStatTy
	}
	if err := batch.Write(); err != nil {
		return NonStatTy, err
	}

	// Set new head.
	if status == CanonStatTy {
		bc.insert(block)
	}
	bc.futureBlocks.Remove(block.Hash())
	return status, nil
}

// addFutureBlock checks if the block is within the max allowed window to get
// accepted for future processing, and returns an error if the block is too far
// ahead and was not added.
func (bc *BlockChain) addFutureBlock(block *types.Block) error {
	max := uint64(time.Now().Unix() + maxTimeFutureBlocks)
	if block.Time() > max {
		return fmt.Errorf("future block timestamp %v > allowed %v", block.Time(), max)
	}
	bc.futureBlocks.Add(block.Hash(), block)
	return nil
}

// InsertChain attempts to insert the given batch of blocks in to the canonical
// chain or, otherwise, create a fork. If an error is returned it will return
// the index number of the failing block as well an error describing what went
// wrong.
//
// After insertion is done, all accumulated events will be fired.
func (bc *BlockChain) InsertChain(chain types.Blocks) (int, error) {
	// Sanity check that we have something meaningful to import
	if len(chain) == 0 {
		return 0, nil
	}

	bc.blockProcFeed.Send(true)
	defer bc.blockProcFeed.Send(false)

	// Remove already known canon-blocks
	var (
		block, prev *types.Block
	)
	// Do a sanity check that the provided chain is actually ordered and linked
	for i := 1; i < len(chain); i++ {
		block = chain[i]
		prev = chain[i-1]
		if block.NumberU64() != prev.NumberU64()+1 || block.ParentHash() != prev.Hash() {
			// Chain broke ancestry, log a message (programming error) and skip insertion
			log.Error("Non contiguous block insert", "number", block.Number(), "hash", block.Hash(),
				"parent", block.ParentHash(), "prevnumber", prev.Number(), "prevhash", prev.Hash())

			return 0, fmt.Errorf("non contiguous insert: item %d is #%d [%x…], item %d is #%d [%x…] (parent [%x…])", i-1, prev.NumberU64(),
				prev.Hash().Bytes()[:4], i, block.NumberU64(), block.Hash().Bytes()[:4], block.ParentHash().Bytes()[:4])
		}
	}
	// Pre-checks passed, start the full block imports
	bc.wg.Add(1)
	bc.chainmu.Lock()
	n, events, logs, err := bc.insertChain(chain, true)
	bc.chainmu.Unlock()
	bc.wg.Done()

	bc.PostChainEvents(events, logs)
	return n, err
}

// insertChain is the internal implementation of InsertChain, which assumes that
// 1) chains are contiguous, and 2) The chain mutex is held.
//
// This method is split out so that import batches that require re-injecting
// historical blocks can do so without releasing the lock, which could lead to
// racey behaviour. If a sidechain import is in progress, and the historic state
// is imported, but then new canon-head is added before the actual sidechain
// completes, then the historic state could be pruned again
func (bc *BlockChain) insertChain(chain types.Blocks, verifySeals bool) (int, []interface{}, []*types.Log, error) {
	// If the chain is terminating, don't even bother starting up
	if atomic.LoadInt32(&bc.procInterrupt) == 1 {
		return 0, nil, nil, nil
	}
	// Start a parallel signature recovery (signer will fluke on fork transition, minimal perf loss)
	senderCacher.recoverFromBlocks(types.MakeSigner(bc.chainConfig, chain[0].Number()), chain)

	// A queued approach to delivering events. This is generally
	// faster than direct delivery and requires much less mutex
	// acquiring.
	var (
		stats         = insertStats{startTime: mclock.Now()}
		events        = make([]interface{}, 0, len(chain))
		lastCanon     *types.Block
		coalescedLogs []*types.Log
	)
	// Start the parallel header verifier
	headers := make([]*types.Header, len(chain))
	seals := make([]bool, len(chain))

	for i, block := range chain {
		headers[i] = block.Header()
		seals[i] = verifySeals
	}
	abort, results := bc.engine.VerifyHeaders(bc, headers, seals)
	defer close(abort)

	// Peek the error for the first block to decide the directing import logic
	it := newInsertIterator(chain, results, bc.validator)

	block, err := it.next()

	// Left-trim all the known blocks
	if err == ErrKnownBlock {
		// First block (and state) is known
		//   1. We did a roll-back, and should now do a re-import
		//   2. The block is stored as a sidechain, and is lying about it's stateroot, and passes a stateroot
		// 	    from the canonical chain, which has not been verified.
		// Skip all known blocks that are behind us
		var (
			current  = bc.CurrentBlock()
			localTd  = bc.GetTd(current.Hash(), current.NumberU64())
			externTd = bc.GetTd(block.ParentHash(), block.NumberU64()-1) // The first block can't be nil
		)
		for block != nil && err == ErrKnownBlock {
			externTd = new(big.Int).Add(externTd, block.Difficulty())
			if localTd.Cmp(externTd) < 0 {
				break
			}
			log.Debug("Ignoring already known block", "number", block.Number(), "hash", block.Hash())
			stats.ignored++

			block, err = it.next()
		}
		// The remaining blocks are still known blocks, the only scenario here is:
		// During the fast sync, the pivot point is already submitted but rollback
		// happens. Then node resets the head full block to a lower height via `rollback`
		// and leaves a few known blocks in the database.
		//
		// When node runs a fast sync again, it can re-import a batch of known blocks via
		// `insertChain` while a part of them have higher total difficulty than current
		// head full block(new pivot point).
		for block != nil && err == ErrKnownBlock {
			log.Debug("Writing previously known block", "number", block.Number(), "hash", block.Hash())
			if err := bc.writeKnownBlock(block); err != nil {
				return it.index, nil, nil, err
			}
			lastCanon = block

			block, err = it.next()
		}
		// Falls through to the block import
	}
	switch {
	// First block is pruned, insert as sidechain and reorg only if TD grows enough
	case err == consensus.ErrPrunedAncestor:
		log.Debug("Pruned ancestor, inserting as sidechain", "number", block.Number(), "hash", block.Hash())
		return bc.insertSideChain(block, it)

	// First block is future, shove it (and all children) to the future queue (unknown ancestor)
	case err == consensus.ErrFutureBlock || (err == consensus.ErrUnknownAncestor && bc.futureBlocks.Contains(it.first().ParentHash())):
		for block != nil && (it.index == 0 || err == consensus.ErrUnknownAncestor) {
			log.Debug("Future block, postponing import", "number", block.Number(), "hash", block.Hash())
			if err := bc.addFutureBlock(block); err != nil {
				return it.index, events, coalescedLogs, err
			}
			block, err = it.next()
		}
		stats.queued += it.processed()
		stats.ignored += it.remaining()

		// If there are any still remaining, mark as ignored
		return it.index, events, coalescedLogs, err

	// Some other error occurred, abort
	case err != nil:
		stats.ignored += len(it.chain)
		bc.reportBlock(block, nil, err)
		return it.index, events, coalescedLogs, err
	}
	// No validation errors for the first block (or chain prefix skipped)
	for ; block != nil && err == nil || err == ErrKnownBlock; block, err = it.next() {
		// If the chain is terminating, stop processing blocks
		if atomic.LoadInt32(&bc.procInterrupt) == 1 {
			log.Debug("Premature abort during blocks processing")
			break
		}
		// If the header is a banned one, straight out abort
		if BadHashes[block.Hash()] {
			bc.reportBlock(block, nil, ErrBlacklistedHash)
			return it.index, events, coalescedLogs, ErrBlacklistedHash
		}
		// If the block is known (in the middle of the chain), it's a special case for
		// Clique blocks where they can share state among each other, so importing an
		// older block might complete the state of the subsequent one. In this case,
		// just skip the block (we already validated it once fully (and crashed), since
		// its header and body was already in the database).
		if err == ErrKnownBlock {
			logger := log.Debug
			if bc.chainConfig.Clique == nil {
				logger = log.Warn
			}
			logger("Inserted known block", "number", block.Number(), "hash", block.Hash(),
				"uncles", len(block.Uncles()), "txs", len(block.Transactions()), "gas", block.GasUsed(),
				"root", block.Root())

			if err := bc.writeKnownBlock(block); err != nil {
				return it.index, nil, nil, err
			}
			stats.processed++

			// We can assume that logs are empty here, since the only way for consecutive
			// Clique blocks to have the same state is if there are no transactions.
			events = append(events, ChainEvent{block, block.Hash(), nil})
			lastCanon = block

			continue
		}
		// Retrieve the parent block and it's state to execute on top
		start := time.Now()

		parent := it.previous()
		if parent == nil {
			parent = bc.GetHeader(block.ParentHash(), block.NumberU64()-1)
		}
		statedb, err := state.New(parent.Root, bc.stateCache)
		if err != nil {
			return it.index, events, coalescedLogs, err
		}
		// If we have a followup block, run that against the current state to pre-cache
		// transactions and probabilistically some of the account/storage trie nodes.
		var followupInterrupt uint32

		if !bc.cacheConfig.TrieCleanNoPrefetch {
			if followup, err := it.peek(); followup != nil && err == nil {
				go func(start time.Time) {
					throwaway, _ := state.New(parent.Root, bc.stateCache)
					bc.prefetcher.Prefetch(followup, throwaway, bc.vmConfig, &followupInterrupt)

					blockPrefetchExecuteTimer.Update(time.Since(start))
					if atomic.LoadUint32(&followupInterrupt) == 1 {
						blockPrefetchInterruptMeter.Mark(1)
					}
				}(time.Now())
			}
		}
		// Process block using the parent state as reference point
		substart := time.Now()
		receipts, logs, usedGas, err := bc.processor.Process(block, statedb, bc.vmConfig)
		if err != nil {
			bc.reportBlock(block, receipts, err)
			atomic.StoreUint32(&followupInterrupt, 1)
			return it.index, events, coalescedLogs, err
		}
		// Update the metrics touched during block processing
		accountReadTimer.Update(statedb.AccountReads)     // Account reads are complete, we can mark them
		storageReadTimer.Update(statedb.StorageReads)     // Storage reads are complete, we can mark them
		accountUpdateTimer.Update(statedb.AccountUpdates) // Account updates are complete, we can mark them
		storageUpdateTimer.Update(statedb.StorageUpdates) // Storage updates are complete, we can mark them

		triehash := statedb.AccountHashes + statedb.StorageHashes // Save to not double count in validation
		trieproc := statedb.AccountReads + statedb.AccountUpdates
		trieproc += statedb.StorageReads + statedb.StorageUpdates

		blockExecutionTimer.Update(time.Since(substart) - trieproc - triehash)

		// Validate the state using the default validator
		substart = time.Now()
		if err := bc.validator.ValidateState(block, statedb, receipts, usedGas); err != nil {
			bc.reportBlock(block, receipts, err)
			atomic.StoreUint32(&followupInterrupt, 1)
			return it.index, events, coalescedLogs, err
		}
		proctime := time.Since(start)

		// Update the metrics touched during block validation
		accountHashTimer.Update(statedb.AccountHashes) // Account hashes are complete, we can mark them
		storageHashTimer.Update(statedb.StorageHashes) // Storage hashes are complete, we can mark them

		blockValidationTimer.Update(time.Since(substart) - (statedb.AccountHashes + statedb.StorageHashes - triehash))

		// Write the block to the chain and get the status.
		substart = time.Now()
		status, err := bc.writeBlockWithState(block, receipts, statedb)
		if err != nil {
			atomic.StoreUint32(&followupInterrupt, 1)
			return it.index, events, coalescedLogs, err
		}
		atomic.StoreUint32(&followupInterrupt, 1)

		// Update the metrics touched during block commit
		accountCommitTimer.Update(statedb.AccountCommits) // Account commits are complete, we can mark them
		storageCommitTimer.Update(statedb.StorageCommits) // Storage commits are complete, we can mark them

		blockWriteTimer.Update(time.Since(substart) - statedb.AccountCommits - statedb.StorageCommits)
		blockInsertTimer.UpdateSince(start)

		switch status {
		case CanonStatTy:
			log.Debug("Inserted new block", "number", block.Number(), "hash", block.Hash(),
				"uncles", len(block.Uncles()), "txs", len(block.Transactions()), "gas", block.GasUsed(),
				"elapsed", common.PrettyDuration(time.Since(start)),
				"root", block.Root())

			coalescedLogs = append(coalescedLogs, logs...)
			events = append(events, ChainEvent{block, block.Hash(), logs})
			lastCanon = block

			// Only count canonical blocks for GC processing time
			bc.gcproc += proctime

		case SideStatTy:
			log.Debug("Inserted forked block", "number", block.Number(), "hash", block.Hash(),
				"diff", block.Difficulty(), "elapsed", common.PrettyDuration(time.Since(start)),
				"txs", len(block.Transactions()), "gas", block.GasUsed(), "uncles", len(block.Uncles()),
				"root", block.Root())
			events = append(events, ChainSideEvent{block})

		default:
			// This in theory is impossible, but lets be nice to our future selves and leave
			// a log, instead of trying to track down blocks imports that don't emit logs.
			log.Warn("Inserted block with unknown status", "number", block.Number(), "hash", block.Hash(),
				"diff", block.Difficulty(), "elapsed", common.PrettyDuration(time.Since(start)),
				"txs", len(block.Transactions()), "gas", block.GasUsed(), "uncles", len(block.Uncles()),
				"root", block.Root())
		}
		stats.processed++
		stats.usedGas += usedGas

		dirty, _ := bc.stateCache.TrieDB().Size()
		stats.report(chain, it.index, dirty)
	}
	// Any blocks remaining here? The only ones we care about are the future ones
	if block != nil && err == consensus.ErrFutureBlock {
		if err := bc.addFutureBlock(block); err != nil {
			return it.index, events, coalescedLogs, err
		}
		block, err = it.next()

		for ; block != nil && err == consensus.ErrUnknownAncestor; block, err = it.next() {
			if err := bc.addFutureBlock(block); err != nil {
				return it.index, events, coalescedLogs, err
			}
			stats.queued++
		}
	}
	stats.ignored += it.remaining()

	// Append a single chain head event if we've progressed the chain
	if lastCanon != nil && bc.CurrentBlock().Hash() == lastCanon.Hash() {
		events = append(events, ChainHeadEvent{lastCanon})
	}
	return it.index, events, coalescedLogs, err
}

// insertSideChain is called when an import batch hits upon a pruned ancestor
// error, which happens when a sidechain with a sufficiently old fork-block is
// found.
//
// The method writes all (header-and-body-valid) blocks to disk, then tries to
// switch over to the new chain if the TD exceeded the current chain.
func (bc *BlockChain) insertSideChain(block *types.Block, it *insertIterator) (int, []interface{}, []*types.Log, error) {
	var (
		externTd *big.Int
		current  = bc.CurrentBlock()
	)
	// The first sidechain block error is already verified to be ErrPrunedAncestor.
	// Since we don't import them here, we expect ErrUnknownAncestor for the remaining
	// ones. Any other errors means that the block is invalid, and should not be written
	// to disk.
	err := consensus.ErrPrunedAncestor
	for ; block != nil && (err == consensus.ErrPrunedAncestor); block, err = it.next() {
		// Check the canonical state root for that number
		if number := block.NumberU64(); current.NumberU64() >= number {
			canonical := bc.GetBlockByNumber(number)
			if canonical != nil && canonical.Hash() == block.Hash() {
				// Not a sidechain block, this is a re-import of a canon block which has it's state pruned
				continue
			}
			if canonical != nil && canonical.Root() == block.Root() {
				// This is most likely a shadow-state attack. When a fork is imported into the
				// database, and it eventually reaches a block height which is not pruned, we
				// just found that the state already exist! This means that the sidechain block
				// refers to a state which already exists in our canon chain.
				//
				// If left unchecked, we would now proceed importing the blocks, without actually
				// having verified the state of the previous blocks.
				log.Warn("Sidechain ghost-state attack detected", "number", block.NumberU64(), "sideroot", block.Root(), "canonroot", canonical.Root())

				// If someone legitimately side-mines blocks, they would still be imported as usual. However,
				// we cannot risk writing unverified blocks to disk when they obviously target the pruning
				// mechanism.
				return it.index, nil, nil, errors.New("sidechain ghost-state attack")
			}
		}
		if externTd == nil {
			externTd = bc.GetTd(block.ParentHash(), block.NumberU64()-1)
		}
		externTd = new(big.Int).Add(externTd, block.Difficulty())

		if !bc.HasBlock(block.Hash(), block.NumberU64()) {
			start := time.Now()
			if err := bc.writeBlockWithoutState(block, externTd); err != nil {
				return it.index, nil, nil, err
			}
			log.Debug("Injected sidechain block", "number", block.Number(), "hash", block.Hash(),
				"diff", block.Difficulty(), "elapsed", common.PrettyDuration(time.Since(start)),
				"txs", len(block.Transactions()), "gas", block.GasUsed(), "uncles", len(block.Uncles()),
				"root", block.Root())
		}
	}
	// At this point, we've written all sidechain blocks to database. Loop ended
	// either on some other error or all were processed. If there was some other
	// error, we can ignore the rest of those blocks.
	//
	// If the externTd was larger than our local TD, we now need to reimport the previous
	// blocks to regenerate the required state
	localTd := bc.GetTd(current.Hash(), current.NumberU64())
	if localTd.Cmp(externTd) > 0 {
		log.Info("Sidechain written to disk", "start", it.first().NumberU64(), "end", it.previous().Number, "sidetd", externTd, "localtd", localTd)
		return it.index, nil, nil, err
	}
	// Gather all the sidechain hashes (full blocks may be memory heavy)
	var (
		hashes  []common.Hash
		numbers []uint64
	)
	parent := it.previous()
	for parent != nil && !bc.HasState(parent.Root) {
		hashes = append(hashes, parent.Hash())
		numbers = append(numbers, parent.Number.Uint64())

		parent = bc.GetHeader(parent.ParentHash, parent.Number.Uint64()-1)
	}
	if parent == nil {
		return it.index, nil, nil, errors.New("missing parent")
	}
	// Import all the pruned blocks to make the state available
	var (
		blocks []*types.Block
		memory common.StorageSize
	)
	for i := len(hashes) - 1; i >= 0; i-- {
		// Append the next block to our batch
		block := bc.GetBlock(hashes[i], numbers[i])

		blocks = append(blocks, block)
		memory += block.Size()

		// If memory use grew too large, import and continue. Sadly we need to discard
		// all raised events and logs from notifications since we're too heavy on the
		// memory here.
		if len(blocks) >= 2048 || memory > 64*1024*1024 {
			log.Info("Importing heavy sidechain segment", "blocks", len(blocks), "start", blocks[0].NumberU64(), "end", block.NumberU64())
			if _, _, _, err := bc.insertChain(blocks, false); err != nil {
				return 0, nil, nil, err
			}
			blocks, memory = blocks[:0], 0

			// If the chain is terminating, stop processing blocks
			if atomic.LoadInt32(&bc.procInterrupt) == 1 {
				log.Debug("Premature abort during blocks processing")
				return 0, nil, nil, nil
			}
		}
	}
	if len(blocks) > 0 {
		log.Info("Importing sidechain segment", "start", blocks[0].NumberU64(), "end", blocks[len(blocks)-1].NumberU64())
		return bc.insertChain(blocks, false)
	}
	return 0, nil, nil, nil
}

// reorg takes two blocks, an old chain and a new chain and will reconstruct the
// blocks and inserts them to be part of the new canonical chain and accumulates
// potential missing transactions and post an event about them.
func (bc *BlockChain) reorg(oldBlock, newBlock *types.Block) error {
	var (
		newChain    types.Blocks
		oldChain    types.Blocks
		commonBlock *types.Block

		deletedTxs types.Transactions
		addedTxs   types.Transactions

		deletedLogs []*types.Log
		rebirthLogs []*types.Log

		// collectLogs collects the logs that were generated during the
		// processing of the block that corresponds with the given hash.
		// These logs are later announced as deleted or reborn
		collectLogs = func(hash common.Hash, removed bool) {
			number := bc.hc.GetBlockNumber(hash)
			if number == nil {
				return
			}
			receipts := rawdb.ReadReceipts(bc.db, hash, *number, bc.chainConfig)
			for _, receipt := range receipts {
				for _, log := range receipt.Logs {
					l := *log
					if removed {
						l.Removed = true
						deletedLogs = append(deletedLogs, &l)
					} else {
						rebirthLogs = append(rebirthLogs, &l)
					}
				}
			}
		}
	)
	// Reduce the longer chain to the same number as the shorter one
	if oldBlock.NumberU64() > newBlock.NumberU64() {
		// Old chain is longer, gather all transactions and logs as deleted ones
		for ; oldBlock != nil && oldBlock.NumberU64() != newBlock.NumberU64(); oldBlock = bc.GetBlock(oldBlock.ParentHash(), oldBlock.NumberU64()-1) {
			oldChain = append(oldChain, oldBlock)
			deletedTxs = append(deletedTxs, oldBlock.Transactions()...)
			collectLogs(oldBlock.Hash(), true)
		}
		// TODO : don't need to deal with this case. the height of fork block is always lower than current block.
	} else {
		// New chain is longer, stash all blocks away for subsequent insertion
		for ; newBlock != nil && newBlock.NumberU64() != oldBlock.NumberU64(); newBlock = bc.GetBlock(newBlock.ParentHash(), newBlock.NumberU64()-1) {
			newChain = append(newChain, newBlock)
		}
	}
	if oldBlock == nil {
		return fmt.Errorf("invalid old chain")
	}
	if newBlock == nil {
		return fmt.Errorf("invalid new chain")
	}
	// Both sides of the reorg are at the same number, reduce both until the common
	// ancestor is found
	for {
		// If the common ancestor was found, bail out
		if oldBlock.Hash() == newBlock.Hash() {
			commonBlock = oldBlock
			break
		}
		// Remove an old block as well as stash away a new block
		oldChain = append(oldChain, oldBlock)
		deletedTxs = append(deletedTxs, oldBlock.Transactions()...)
		collectLogs(oldBlock.Hash(), true)
<<<<<<< HEAD

		newChain = append(newChain, newBlock)

=======

		newChain = append(newChain, newBlock)

>>>>>>> f7cdea2b
		// Step back with both chains
		oldBlock = bc.GetBlock(oldBlock.ParentHash(), oldBlock.NumberU64()-1)
		if oldBlock == nil {
			return fmt.Errorf("invalid old chain")
		}
		newBlock = bc.GetBlock(newBlock.ParentHash(), newBlock.NumberU64()-1)
		if newBlock == nil {
			return fmt.Errorf("invalid new chain")
		}
	}
	// Ensure the user sees large reorgs
	if len(oldChain) > 0 && len(newChain) > 0 {
		logFn := log.Debug
		if len(oldChain) > 63 {
			logFn = log.Warn
		}
		logFn("Chain split detected", "number", commonBlock.Number(), "hash", commonBlock.Hash(),
			"drop", len(oldChain), "dropfrom", oldChain[0].Hash(), "add", len(newChain), "addfrom", newChain[0].Hash())
	} else {
		log.Error("Impossible reorg, please file an issue", "oldnum", oldBlock.Number(), "oldhash", oldBlock.Hash(), "newnum", newBlock.Number(), "newhash", newBlock.Hash())
	}
	// Insert the new chain(except the head block(reverse order)),
	// taking care of the proper incremental order.
	for i := len(newChain) - 1; i >= 1; i-- {
		// Insert the block in the canonical way, re-writing history
		bc.insert(newChain[i])

		// Collect reborn logs due to chain reorg
		collectLogs(newChain[i].Hash(), false)

		// Write lookup entries for hash based transaction/receipt searches
		rawdb.WriteTxLookupEntries(bc.db, newChain[i])
		addedTxs = append(addedTxs, newChain[i].Transactions()...)
	}
	// When transactions get deleted from the database, the receipts that were
	// created in the fork must also be deleted
	batch := bc.db.NewBatch()
	for _, tx := range types.TxDifference(deletedTxs, addedTxs) {
		rawdb.DeleteTxLookupEntry(batch, tx.Hash())
	}
	// Delete any canonical number assignments above the new head
	number := bc.CurrentBlock().NumberU64()
	for i := number + 1; ; i++ {
		hash := rawdb.ReadCanonicalHash(bc.db, i)
		if hash == (common.Hash{}) {
			break
		}
		rawdb.DeleteCanonicalHash(batch, i)
	}
	batch.Write()
	// If any logs need to be fired, do it now. In theory we could avoid creating
	// this goroutine if there are no events to fire, but realistcally that only
	// ever happens if we're reorging empty blocks, which will only happen on idle
	// networks where performance is not an issue either way.
	//
	// TODO(karalabe): Can we get rid of the goroutine somehow to guarantee correct
	// event ordering?
	go func() {
		if len(deletedLogs) > 0 {
			bc.rmLogsFeed.Send(RemovedLogsEvent{deletedLogs})
		}
		if len(rebirthLogs) > 0 {
			bc.logsFeed.Send(rebirthLogs)
		}
		if len(oldChain) > 0 {
			for _, block := range oldChain {
				bc.chainSideFeed.Send(ChainSideEvent{Block: block})
			}
		}
	}()
	return nil
}

// PostChainEvents iterates over the events generated by a chain insertion and
// posts them into the event feed.
// TODO: Should not expose PostChainEvents. The chain events should be posted in WriteBlock.
func (bc *BlockChain) PostChainEvents(events []interface{}, logs []*types.Log) {
	// post event logs for further processing
	if logs != nil {
		bc.logsFeed.Send(logs)
	}
	for _, event := range events {
		switch ev := event.(type) {
		case ChainEvent:
			bc.chainFeed.Send(ev)

		case ChainHeadEvent:
			bc.chainHeadFeed.Send(ev)

		case ChainSideEvent:
			bc.chainSideFeed.Send(ev)
		}
	}
}

func (bc *BlockChain) update() {
	futureTimer := time.NewTicker(5 * time.Second)
	defer futureTimer.Stop()
	for {
		select {
		case <-futureTimer.C:
			bc.procFutureBlocks()
		case <-bc.quit:
			return
		}
	}
}

// BadBlocks returns a list of the last 'bad blocks' that the client has seen on the network
func (bc *BlockChain) BadBlocks() []*types.Block {
	blocks := make([]*types.Block, 0, bc.badBlocks.Len())
	for _, hash := range bc.badBlocks.Keys() {
		if blk, exist := bc.badBlocks.Peek(hash); exist {
			block := blk.(*types.Block)
			blocks = append(blocks, block)
		}
	}
	return blocks
}

// addBadBlock adds a bad block to the bad-block LRU cache
func (bc *BlockChain) addBadBlock(block *types.Block) {
	bc.badBlocks.Add(block.Hash(), block)
}

// reportBlock logs a bad block error.
func (bc *BlockChain) reportBlock(block *types.Block, receipts types.Receipts, err error) {
	bc.addBadBlock(block)

	var receiptString string
	for i, receipt := range receipts {
		receiptString += fmt.Sprintf("\t %d: cumulative: %v gas: %v contract: %v status: %v tx: %v logs: %v bloom: %x state: %x\n",
			i, receipt.CumulativeGasUsed, receipt.GasUsed, receipt.ContractAddress.Hex(),
			receipt.Status, receipt.TxHash.Hex(), receipt.Logs, receipt.Bloom, receipt.PostState)
	}
	log.Error(fmt.Sprintf(`
########## BAD BLOCK #########
Chain config: %v

Number: %v
Hash: 0x%x
%v

Error: %v
##############################
`, bc.chainConfig, block.Number(), block.Hash(), receiptString, err))
}

// InsertHeaderChain attempts to insert the given header chain in to the local
// chain, possibly creating a reorg. If an error is returned, it will return the
// index number of the failing header as well an error describing what went wrong.
//
// The verify parameter can be used to fine tune whether nonce verification
// should be done or not. The reason behind the optional check is because some
// of the header retrieval mechanisms already need to verify nonces, as well as
// because nonces can be verified sparsely, not needing to check each.
func (bc *BlockChain) InsertHeaderChain(chain []*types.Header, checkFreq int) (int, error) {
	start := time.Now()
	if i, err := bc.hc.ValidateHeaderChain(chain, checkFreq); err != nil {
		return i, err
	}

	// Make sure only one thread manipulates the chain at once
	bc.chainmu.Lock()
	defer bc.chainmu.Unlock()

	bc.wg.Add(1)
	defer bc.wg.Done()

	whFunc := func(header *types.Header) error {
		_, err := bc.hc.WriteHeader(header)
		return err
	}
	return bc.hc.InsertHeaderChain(chain, whFunc, start)
}

// CurrentHeader retrieves the current head header of the canonical chain. The
// header is retrieved from the HeaderChain's internal cache.
func (bc *BlockChain) CurrentHeader() *types.Header {
	return bc.hc.CurrentHeader()
}

// GetTd retrieves a block's total difficulty in the canonical chain from the
// database by hash and number, caching it if found.
func (bc *BlockChain) GetTd(hash common.Hash, number uint64) *big.Int {
	return bc.hc.GetTd(hash, number)
}

// GetTdByHash retrieves a block's total difficulty in the canonical chain from the
// database by hash, caching it if found.
func (bc *BlockChain) GetTdByHash(hash common.Hash) *big.Int {
	return bc.hc.GetTdByHash(hash)
}

// GetHeader retrieves a block header from the database by hash and number,
// caching it if found.
func (bc *BlockChain) GetHeader(hash common.Hash, number uint64) *types.Header {
	return bc.hc.GetHeader(hash, number)
}

// GetHeaderByHash retrieves a block header from the database by hash, caching it if
// found.
func (bc *BlockChain) GetHeaderByHash(hash common.Hash) *types.Header {
	return bc.hc.GetHeaderByHash(hash)
}

// HasHeader checks if a block header is present in the database or not, caching
// it if present.
func (bc *BlockChain) HasHeader(hash common.Hash, number uint64) bool {
	return bc.hc.HasHeader(hash, number)
}

// GetBlockHashesFromHash retrieves a number of block hashes starting at a given
// hash, fetching towards the genesis block.
func (bc *BlockChain) GetBlockHashesFromHash(hash common.Hash, max uint64) []common.Hash {
	return bc.hc.GetBlockHashesFromHash(hash, max)
}

// GetAncestor retrieves the Nth ancestor of a given block. It assumes that either the given block or
// a close ancestor of it is canonical. maxNonCanonical points to a downwards counter limiting the
// number of blocks to be individually checked before we reach the canonical chain.
//
// Note: ancestor == 0 returns the same block, 1 returns its parent and so on.
func (bc *BlockChain) GetAncestor(hash common.Hash, number, ancestor uint64, maxNonCanonical *uint64) (common.Hash, uint64) {
	bc.chainmu.RLock()
	defer bc.chainmu.RUnlock()

	return bc.hc.GetAncestor(hash, number, ancestor, maxNonCanonical)
}

// GetHeaderByNumber retrieves a block header from the database by number,
// caching it (associated with its hash) if found.
func (bc *BlockChain) GetHeaderByNumber(number uint64) *types.Header {
	return bc.hc.GetHeaderByNumber(number)
}

// Config retrieves the blockchain's chain configuration.
func (bc *BlockChain) Config() *params.ChainConfig { return bc.chainConfig }

// Engine retrieves the blockchain's consensus engine.
func (bc *BlockChain) Engine() consensus.Engine { return bc.engine }

// SubscribeRemovedLogsEvent registers a subscription of RemovedLogsEvent.
func (bc *BlockChain) SubscribeRemovedLogsEvent(ch chan<- RemovedLogsEvent) event.Subscription {
	return bc.scope.Track(bc.rmLogsFeed.Subscribe(ch))
}

// SubscribeChainEvent registers a subscription of ChainEvent.
func (bc *BlockChain) SubscribeChainEvent(ch chan<- ChainEvent) event.Subscription {
	return bc.scope.Track(bc.chainFeed.Subscribe(ch))
}

// SubscribeChainHeadEvent registers a subscription of ChainHeadEvent.
func (bc *BlockChain) SubscribeChainHeadEvent(ch chan<- ChainHeadEvent) event.Subscription {
	return bc.scope.Track(bc.chainHeadFeed.Subscribe(ch))
}

// SubscribeChainSideEvent registers a subscription of ChainSideEvent.
func (bc *BlockChain) SubscribeChainSideEvent(ch chan<- ChainSideEvent) event.Subscription {
	return bc.scope.Track(bc.chainSideFeed.Subscribe(ch))
}

// SubscribeLogsEvent registers a subscription of []*types.Log.
func (bc *BlockChain) SubscribeLogsEvent(ch chan<- []*types.Log) event.Subscription {
	return bc.scope.Track(bc.logsFeed.Subscribe(ch))
}

// SubscribeBlockProcessingEvent registers a subscription of bool where true means
// block processing has started while false means it has stopped.
func (bc *BlockChain) SubscribeBlockProcessingEvent(ch chan<- bool) event.Subscription {
	return bc.scope.Track(bc.blockProcFeed.Subscribe(ch))
}<|MERGE_RESOLUTION|>--- conflicted
+++ resolved
@@ -28,7 +28,6 @@
 	"sync/atomic"
 	"time"
 
-<<<<<<< HEAD
 	"github.com/Onther-Tech/plasma-evm/common"
 	"github.com/Onther-Tech/plasma-evm/common/mclock"
 	"github.com/Onther-Tech/plasma-evm/common/prque"
@@ -44,23 +43,6 @@
 	"github.com/Onther-Tech/plasma-evm/params"
 	"github.com/Onther-Tech/plasma-evm/rlp"
 	"github.com/Onther-Tech/plasma-evm/trie"
-=======
-	"github.com/ethereum/go-ethereum/common"
-	"github.com/ethereum/go-ethereum/common/mclock"
-	"github.com/ethereum/go-ethereum/common/prque"
-	"github.com/ethereum/go-ethereum/consensus"
-	"github.com/ethereum/go-ethereum/core/rawdb"
-	"github.com/ethereum/go-ethereum/core/state"
-	"github.com/ethereum/go-ethereum/core/types"
-	"github.com/ethereum/go-ethereum/core/vm"
-	"github.com/ethereum/go-ethereum/ethdb"
-	"github.com/ethereum/go-ethereum/event"
-	"github.com/ethereum/go-ethereum/log"
-	"github.com/ethereum/go-ethereum/metrics"
-	"github.com/ethereum/go-ethereum/params"
-	"github.com/ethereum/go-ethereum/rlp"
-	"github.com/ethereum/go-ethereum/trie"
->>>>>>> f7cdea2b
 	"github.com/hashicorp/golang-lru"
 )
 
@@ -91,16 +73,6 @@
 )
 
 const (
-<<<<<<< HEAD
-	bodyCacheLimit                = 256
-	blockCacheLimit               = 256
-	receiptsCacheLimit            = 32
-	invalidExitReceiptsCacheLimit = 256
-	maxFutureBlocks               = 256
-	maxTimeFutureBlocks           = 30
-	badBlockLimit                 = 10
-	TriesInMemory                 = 128
-=======
 	bodyCacheLimit      = 256
 	blockCacheLimit     = 256
 	receiptsCacheLimit  = 32
@@ -108,7 +80,8 @@
 	maxTimeFutureBlocks = 30
 	badBlockLimit       = 10
 	TriesInMemory       = 128
->>>>>>> f7cdea2b
+
+	invalidExitReceiptsCacheLimit = 256
 
 	// BlockChainVersion ensures that an incompatible database forces a resync from scratch.
 	//
@@ -199,7 +172,6 @@
 	prefetcher Prefetcher // Block state prefetcher interface
 	processor  Processor  // Block transaction processor interface
 	vmConfig   vm.Config
-<<<<<<< HEAD
 
 	badBlocks       *lru.Cache                     // Bad block cache
 	shouldPreserve  func(*types.Block) bool        // Function used to determine whether should preserve the given block.
@@ -209,12 +181,6 @@
 	LastFinalizedBlock  *common.Hash // block Hash of Last Finalized Block at Root Chain
 	LastFinalizedNumber *big.Int     // block height of Last Finalized Block at Root Chain
 	CurrentForks        *big.Int     // +=1 Counter when Plasma chain fork
-=======
-
-	badBlocks       *lru.Cache                     // Bad block cache
-	shouldPreserve  func(*types.Block) bool        // Function used to determine whether should preserve the given block.
-	terminateInsert func(common.Hash, uint64) bool // Testing hook used to terminate ancient receipt chain insertion.
->>>>>>> f7cdea2b
 }
 
 // NewBlockChain returns a fully initialised block chain using information
@@ -237,24 +203,6 @@
 	badBlocks, _ := lru.New(badBlockLimit)
 
 	bc := &BlockChain{
-<<<<<<< HEAD
-		chainConfig:              chainConfig,
-		cacheConfig:              cacheConfig,
-		db:                       db,
-		triegc:                   prque.New(nil),
-		stateCache:               state.NewDatabaseWithCache(db, cacheConfig.TrieCleanLimit),
-		quit:                     make(chan struct{}),
-		shouldPreserve:           shouldPreserve,
-		bodyCache:                bodyCache,
-		bodyRLPCache:             bodyRLPCache,
-		receiptsCache:            receiptsCache,
-		invalidExitReceiptsCache: invalidExitReceiptsCache,
-		blockCache:               blockCache,
-		futureBlocks:             futureBlocks,
-		engine:                   engine,
-		vmConfig:                 vmConfig,
-		badBlocks:                badBlocks,
-=======
 		chainConfig:    chainConfig,
 		cacheConfig:    cacheConfig,
 		db:             db,
@@ -270,7 +218,8 @@
 		engine:         engine,
 		vmConfig:       vmConfig,
 		badBlocks:      badBlocks,
->>>>>>> f7cdea2b
+
+		invalidExitReceiptsCache: invalidExitReceiptsCache,
 	}
 	bc.validator = NewBlockValidator(chainConfig, bc, engine)
 	bc.prefetcher = newStatePrefetcher(chainConfig, bc, engine)
@@ -507,7 +456,6 @@
 	bc.futureBlocks.Purge()
 
 	return bc.loadLastState()
-<<<<<<< HEAD
 }
 
 func (bc *BlockChain) SetInvalidExitReceipts(fork uint64, hash common.Hash, num uint64, indices []uint64) {
@@ -519,8 +467,6 @@
 	if v < num {
 		rawdb.WriteRootchainBlockNumber(bc.db, num)
 	}
-=======
->>>>>>> f7cdea2b
 }
 
 // FastSyncCommitHead sets the current head block to the one defined by the hash
@@ -1960,15 +1906,9 @@
 		oldChain = append(oldChain, oldBlock)
 		deletedTxs = append(deletedTxs, oldBlock.Transactions()...)
 		collectLogs(oldBlock.Hash(), true)
-<<<<<<< HEAD
 
 		newChain = append(newChain, newBlock)
 
-=======
-
-		newChain = append(newChain, newBlock)
-
->>>>>>> f7cdea2b
 		// Step back with both chains
 		oldBlock = bc.GetBlock(oldBlock.ParentHash(), oldBlock.NumberU64()-1)
 		if oldBlock == nil {
