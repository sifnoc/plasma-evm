--- conflicted
+++ resolved
@@ -17,15 +17,10 @@
 package core
 
 import (
-<<<<<<< HEAD
+	"sync"
+
 	"github.com/Onther-Tech/plasma-evm/common"
 	"github.com/Onther-Tech/plasma-evm/core/state"
-=======
-	"sync"
-
-	"github.com/ethereum/go-ethereum/common"
-	"github.com/ethereum/go-ethereum/core/state"
->>>>>>> b7b2f60f
 )
 
 // txNoncer is a tiny virtual state database to manage the executable nonces of
