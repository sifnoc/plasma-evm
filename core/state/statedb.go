// Copyright 2014 The go-ethereum Authors
// This file is part of the go-ethereum library.
//
// The go-ethereum library is free software: you can redistribute it and/or modify
// it under the terms of the GNU Lesser General Public License as published by
// the Free Software Foundation, either version 3 of the License, or
// (at your option) any later version.
//
// The go-ethereum library is distributed in the hope that it will be useful,
// but WITHOUT ANY WARRANTY; without even the implied warranty of
// MERCHANTABILITY or FITNESS FOR A PARTICULAR PURPOSE. See the
// GNU Lesser General Public License for more details.
//
// You should have received a copy of the GNU Lesser General Public License
// along with the go-ethereum library. If not, see <http://www.gnu.org/licenses/>.

// Package state provides a caching layer atop the Ethereum state trie.
package state

import (
	"errors"
	"fmt"
	"math/big"
	"sort"
	"time"

	"github.com/Onther-Tech/plasma-evm/common"
	"github.com/Onther-Tech/plasma-evm/core/types"
	"github.com/Onther-Tech/plasma-evm/crypto"
	"github.com/Onther-Tech/plasma-evm/log"
	"github.com/Onther-Tech/plasma-evm/metrics"
	"github.com/Onther-Tech/plasma-evm/rlp"
	"github.com/Onther-Tech/plasma-evm/trie"
)

type revision struct {
	id           int
	journalIndex int
}

var (
	// emptyRoot is the known root hash of an empty trie.
	emptyRoot = common.HexToHash("56e81f171bcc55a6ff8345e692c0f86e5b48e01b996cadc001622fb5e363b421")

	// emptyCode is the known hash of the empty EVM bytecode.
	emptyCode = crypto.Keccak256Hash(nil)
)

type proofList [][]byte

func (n *proofList) Put(key []byte, value []byte) error {
	*n = append(*n, value)
	return nil
}

func (n *proofList) Delete(key []byte) error {
	panic("not supported")
}

// StateDBs within the ethereum protocol are used to store anything
// within the merkle trie. StateDBs take care of caching and storing
// nested states. It's the general query interface to retrieve:
// * Contracts
// * Accounts
type StateDB struct {
	db   Database
	trie Trie

	// This map holds 'live' objects, which will get modified while processing a state transition.
	stateObjects        map[common.Address]*stateObject
	stateObjectsPending map[common.Address]struct{} // State objects finalized but not yet written to the trie
	stateObjectsDirty   map[common.Address]struct{} // State objects modified in the current execution

	// DB error.
	// State objects are used by the consensus core and VM which are
	// unable to deal with database-level errors. Any error that occurs
	// during a database read is memoized here and will eventually be returned
	// by StateDB.Commit.
	dbErr error

	// The refund counter, also used by state transitioning.
	refund uint64

	thash, bhash common.Hash
	txIndex      int
	logs         map[common.Hash][]*types.Log
	logSize      uint

	preimages map[common.Hash][]byte

	// Journal of state modifications. This is the backbone of
	// Snapshot and RevertToSnapshot.
	journal        *journal
	validRevisions []revision
	nextRevisionId int

	// Measurements gathered during execution for debugging purposes
	AccountReads   time.Duration
	AccountHashes  time.Duration
	AccountUpdates time.Duration
	AccountCommits time.Duration
	StorageReads   time.Duration
	StorageHashes  time.Duration
	StorageUpdates time.Duration
	StorageCommits time.Duration
}

// Create a new state from a given trie.
func New(root common.Hash, db Database) (*StateDB, error) {
	tr, err := db.OpenTrie(root)
	if err != nil {
		return nil, err
	}
	return &StateDB{
		db:                  db,
		trie:                tr,
		stateObjects:        make(map[common.Address]*stateObject),
		stateObjectsPending: make(map[common.Address]struct{}),
		stateObjectsDirty:   make(map[common.Address]struct{}),
		logs:                make(map[common.Hash][]*types.Log),
		preimages:           make(map[common.Hash][]byte),
		journal:             newJournal(),
	}, nil
}

// setError remembers the first non-nil error it is called with.
func (s *StateDB) setError(err error) {
	if s.dbErr == nil {
		s.dbErr = err
	}
}

func (s *StateDB) Error() error {
	return s.dbErr
}

// Reset clears out all ephemeral state objects from the state db, but keeps
// the underlying state trie to avoid reloading data for the next operations.
func (s *StateDB) Reset(root common.Hash) error {
	tr, err := s.db.OpenTrie(root)
	if err != nil {
		return err
	}
	s.trie = tr
	s.stateObjects = make(map[common.Address]*stateObject)
	s.stateObjectsPending = make(map[common.Address]struct{})
	s.stateObjectsDirty = make(map[common.Address]struct{})
	s.thash = common.Hash{}
	s.bhash = common.Hash{}
	s.txIndex = 0
	s.logs = make(map[common.Hash][]*types.Log)
	s.logSize = 0
	s.preimages = make(map[common.Hash][]byte)
	s.clearJournalAndRefund()
	return nil
}

func (s *StateDB) AddLog(log *types.Log) {
	s.journal.append(addLogChange{txhash: s.thash})

	log.TxHash = s.thash
	log.BlockHash = s.bhash
	log.TxIndex = uint(s.txIndex)
	log.Index = s.logSize
	s.logs[s.thash] = append(s.logs[s.thash], log)
	s.logSize++
}

func (s *StateDB) GetLogs(hash common.Hash) []*types.Log {
	return s.logs[hash]
}

func (s *StateDB) Logs() []*types.Log {
	var logs []*types.Log
	for _, lgs := range s.logs {
		logs = append(logs, lgs...)
	}
	return logs
}

// AddPreimage records a SHA3 preimage seen by the VM.
func (s *StateDB) AddPreimage(hash common.Hash, preimage []byte) {
	if _, ok := s.preimages[hash]; !ok {
		s.journal.append(addPreimageChange{hash: hash})
		pi := make([]byte, len(preimage))
		copy(pi, preimage)
		s.preimages[hash] = pi
	}
}

// Preimages returns a list of SHA3 preimages that have been submitted.
func (s *StateDB) Preimages() map[common.Hash][]byte {
	return s.preimages
}

// AddRefund adds gas to the refund counter
func (s *StateDB) AddRefund(gas uint64) {
	s.journal.append(refundChange{prev: s.refund})
	s.refund += gas
}

// SubRefund removes gas from the refund counter.
// This method will panic if the refund counter goes below zero
func (s *StateDB) SubRefund(gas uint64) {
	s.journal.append(refundChange{prev: s.refund})
	if gas > s.refund {
		panic(fmt.Sprintf("Refund counter below zero (gas: %d > refund: %d)", gas, s.refund))
	}
	s.refund -= gas
}

// Exist reports whether the given account address exists in the state.
// Notably this also returns true for suicided accounts.
func (s *StateDB) Exist(addr common.Address) bool {
	return s.getStateObject(addr) != nil
}

// Empty returns whether the state object is either non-existent
// or empty according to the EIP161 specification (balance = nonce = code = 0)
func (s *StateDB) Empty(addr common.Address) bool {
	so := s.getStateObject(addr)
	return so == nil || so.empty()
}

// Retrieve the balance from the given address or 0 if object not found
func (s *StateDB) GetBalance(addr common.Address) *big.Int {
	stateObject := s.getStateObject(addr)
	if stateObject != nil {
		return stateObject.Balance()
	}
	return common.Big0
}

func (s *StateDB) GetNonce(addr common.Address) uint64 {
	stateObject := s.getStateObject(addr)
	if stateObject != nil {
		return stateObject.Nonce()
	}

	return 0
}

// TxIndex returns the current transaction index set by Prepare.
func (s *StateDB) TxIndex() int {
	return s.txIndex
}

// BlockHash returns the current block hash set by Prepare.
func (s *StateDB) BlockHash() common.Hash {
	return s.bhash
}

func (s *StateDB) GetCode(addr common.Address) []byte {
	stateObject := s.getStateObject(addr)
	if stateObject != nil {
		return stateObject.Code(s.db)
	}
	return nil
}

func (s *StateDB) GetCodeSize(addr common.Address) int {
	stateObject := s.getStateObject(addr)
	if stateObject == nil {
		return 0
	}
	if stateObject.code != nil {
		return len(stateObject.code)
	}
	size, err := s.db.ContractCodeSize(stateObject.addrHash, common.BytesToHash(stateObject.CodeHash()))
	if err != nil {
		s.setError(err)
	}
	return size
}

func (s *StateDB) GetCodeHash(addr common.Address) common.Hash {
	stateObject := s.getStateObject(addr)
	if stateObject == nil {
		return common.Hash{}
	}
	return common.BytesToHash(stateObject.CodeHash())
}

// GetState retrieves a value from the given account's storage trie.
func (s *StateDB) GetState(addr common.Address, hash common.Hash) common.Hash {
	stateObject := s.getStateObject(addr)
	if stateObject != nil {
		return stateObject.GetState(s.db, hash)
	}
	return common.Hash{}
}

// GetProof returns the MerkleProof for a given Account
func (s *StateDB) GetProof(a common.Address) ([][]byte, error) {
	var proof proofList
	err := s.trie.Prove(crypto.Keccak256(a.Bytes()), 0, &proof)
	return [][]byte(proof), err
}

// GetProof returns the StorageProof for given key
func (s *StateDB) GetStorageProof(a common.Address, key common.Hash) ([][]byte, error) {
	var proof proofList
	trie := s.StorageTrie(a)
	if trie == nil {
		return proof, errors.New("storage trie for requested address does not exist")
	}
	err := trie.Prove(crypto.Keccak256(key.Bytes()), 0, &proof)
	return [][]byte(proof), err
}

// GetCommittedState retrieves a value from the given account's committed storage trie.
func (s *StateDB) GetCommittedState(addr common.Address, hash common.Hash) common.Hash {
	stateObject := s.getStateObject(addr)
	if stateObject != nil {
		return stateObject.GetCommittedState(s.db, hash)
	}
	return common.Hash{}
}

// Database retrieves the low level database supporting the lower level trie ops.
func (s *StateDB) Database() Database {
	return s.db
}

// StorageTrie returns the storage trie of an account.
// The return value is a copy and is nil for non-existent accounts.
func (s *StateDB) StorageTrie(addr common.Address) Trie {
	stateObject := s.getStateObject(addr)
	if stateObject == nil {
		return nil
	}
	cpy := stateObject.deepCopy(s)
	return cpy.updateTrie(s.db)
}

func (s *StateDB) HasSuicided(addr common.Address) bool {
	stateObject := s.getStateObject(addr)
	if stateObject != nil {
		return stateObject.suicided
	}
	return false
}

/*
 * SETTERS
 */

// AddBalance adds amount to the account associated with addr.
func (s *StateDB) AddBalance(addr common.Address, amount *big.Int) {
	stateObject := s.GetOrNewStateObject(addr)
	if stateObject != nil {
		stateObject.AddBalance(amount)
	}
}

// SubBalance subtracts amount from the account associated with addr.
func (s *StateDB) SubBalance(addr common.Address, amount *big.Int) {
	stateObject := s.GetOrNewStateObject(addr)
	if stateObject != nil {
		stateObject.SubBalance(amount)
	}
}

func (s *StateDB) SetBalance(addr common.Address, amount *big.Int) {
	stateObject := s.GetOrNewStateObject(addr)
	if stateObject != nil {
		stateObject.SetBalance(amount)
	}
}

func (s *StateDB) SetNonce(addr common.Address, nonce uint64) {
	stateObject := s.GetOrNewStateObject(addr)
	if stateObject != nil {
		stateObject.SetNonce(nonce)
	}
}

func (s *StateDB) SetCode(addr common.Address, code []byte) {
	stateObject := s.GetOrNewStateObject(addr)
	if stateObject != nil {
		stateObject.SetCode(crypto.Keccak256Hash(code), code)
	}
}

func (s *StateDB) SetState(addr common.Address, key, value common.Hash) {
	stateObject := s.GetOrNewStateObject(addr)
	if stateObject != nil {
		stateObject.SetState(s.db, key, value)
	}
}

// SetStorage replaces the entire storage for the specified account with given
// storage. This function should only be used for debugging.
func (s *StateDB) SetStorage(addr common.Address, storage map[common.Hash]common.Hash) {
	stateObject := s.GetOrNewStateObject(addr)
	if stateObject != nil {
		stateObject.SetStorage(storage)
	}
}

// SetStorage replaces the entire storage for the specified account with given
// storage. This function should only be used for debugging.
func (self *StateDB) SetStorage(addr common.Address, storage map[common.Hash]common.Hash) {
	stateObject := self.GetOrNewStateObject(addr)
	if stateObject != nil {
		stateObject.SetStorage(storage)
	}
}

// Suicide marks the given account as suicided.
// This clears the account balance.
//
// The account's state object is still available until the state is committed,
// getStateObject will return a non-nil account after Suicide.
func (s *StateDB) Suicide(addr common.Address) bool {
	stateObject := s.getStateObject(addr)
	if stateObject == nil {
		return false
	}
	s.journal.append(suicideChange{
		account:     &addr,
		prev:        stateObject.suicided,
		prevbalance: new(big.Int).Set(stateObject.Balance()),
	})
	stateObject.markSuicided()
	stateObject.data.Balance = new(big.Int)

	return true
}

//
// Setting, updating & deleting state object methods.
//

// updateStateObject writes the given object to the trie.
func (s *StateDB) updateStateObject(obj *stateObject) {
	// Track the amount of time wasted on updating the account from the trie
	if metrics.EnabledExpensive {
		defer func(start time.Time) { s.AccountUpdates += time.Since(start) }(time.Now())
	}
	// Encode the account and update the account trie
	addr := obj.Address()

	data, err := rlp.EncodeToBytes(obj)
	if err != nil {
		panic(fmt.Errorf("can't encode object at %x: %v", addr[:], err))
	}
	s.setError(s.trie.TryUpdate(addr[:], data))
}

// deleteStateObject removes the given object from the state trie.
func (s *StateDB) deleteStateObject(obj *stateObject) {
	// Track the amount of time wasted on deleting the account from the trie
	if metrics.EnabledExpensive {
		defer func(start time.Time) { s.AccountUpdates += time.Since(start) }(time.Now())
	}
	// Delete the account from the trie
	addr := obj.Address()
	s.setError(s.trie.TryDelete(addr[:]))
}

// getStateObject retrieves a state object given by the address, returning nil if
// the object is not found or was deleted in this execution context. If you need
// to differentiate between non-existent/just-deleted, use getDeletedStateObject.
func (s *StateDB) getStateObject(addr common.Address) *stateObject {
	if obj := s.getDeletedStateObject(addr); obj != nil && !obj.deleted {
		return obj
	}
	return nil
}

// getDeletedStateObject is similar to getStateObject, but instead of returning
// nil for a deleted state object, it returns the actual object with the deleted
// flag set. This is needed by the state journal to revert to the correct s-
// destructed object instead of wiping all knowledge about the state object.
func (s *StateDB) getDeletedStateObject(addr common.Address) *stateObject {
	// Prefer live objects if any is available
	if obj := s.stateObjects[addr]; obj != nil {
		return obj
	}
	// Track the amount of time wasted on loading the object from the database
	if metrics.EnabledExpensive {
		defer func(start time.Time) { s.AccountReads += time.Since(start) }(time.Now())
	}
	// Load the object from the database
	enc, err := s.trie.TryGet(addr[:])
	if len(enc) == 0 {
		s.setError(err)
		return nil
	}
	var data Account
	if err := rlp.DecodeBytes(enc, &data); err != nil {
		log.Error("Failed to decode state object", "addr", addr, "err", err)
		return nil
	}
	// Insert into the live set
	obj := newObject(s, addr, data)
	s.setStateObject(obj)
	return obj
}

func (s *StateDB) setStateObject(object *stateObject) {
	s.stateObjects[object.Address()] = object
}

// Retrieve a state object or create a new state object if nil.
func (s *StateDB) GetOrNewStateObject(addr common.Address) *stateObject {
	stateObject := s.getStateObject(addr)
	if stateObject == nil {
		stateObject, _ = s.createObject(addr)
	}
	return stateObject
}

// createObject creates a new state object. If there is an existing account with
// the given address, it is overwritten and returned as the second return value.
func (s *StateDB) createObject(addr common.Address) (newobj, prev *stateObject) {
	prev = s.getDeletedStateObject(addr) // Note, prev might have been deleted, we need that!

	newobj = newObject(s, addr, Account{})
	newobj.setNonce(0) // sets the object to dirty
	if prev == nil {
		s.journal.append(createObjectChange{account: &addr})
	} else {
		s.journal.append(resetObjectChange{prev: prev})
	}
	s.setStateObject(newobj)
	return newobj, prev
}

// CreateAccount explicitly creates a state object. If a state object with the address
// already exists the balance is carried over to the new account.
//
// CreateAccount is called during the EVM CREATE operation. The situation might arise that
// a contract does the following:
//
//   1. sends funds to sha(account ++ (nonce + 1))
//   2. tx_create(sha(account ++ nonce)) (note that this gets the address of 1)
//
// Carrying over the balance ensures that Ether doesn't disappear.
func (s *StateDB) CreateAccount(addr common.Address) {
	newObj, prev := s.createObject(addr)
	if prev != nil {
		newObj.setBalance(prev.data.Balance)
	}
}

func (db *StateDB) ForEachStorage(addr common.Address, cb func(key, value common.Hash) bool) error {
	so := db.getStateObject(addr)
	if so == nil {
		return nil
	}
	it := trie.NewIterator(so.getTrie(db.db).NodeIterator(nil))

	for it.Next() {
		key := common.BytesToHash(db.trie.GetKey(it.Key))
		if value, dirty := so.dirtyStorage[key]; dirty {
			if !cb(key, value) {
				return nil
			}
			continue
		}

		if len(it.Value) > 0 {
			_, content, _, err := rlp.Split(it.Value)
			if err != nil {
				return err
			}
			if !cb(key, common.BytesToHash(content)) {
				return nil
			}
		}
	}
	return nil
}

// Copy creates a deep, independent copy of the state.
// Snapshots of the copied state cannot be applied to the copy.
func (s *StateDB) Copy() *StateDB {
	// Copy all the basic fields, initialize the memory ones
	state := &StateDB{
		db:                  s.db,
		trie:                s.db.CopyTrie(s.trie),
		stateObjects:        make(map[common.Address]*stateObject, len(s.journal.dirties)),
		stateObjectsPending: make(map[common.Address]struct{}, len(s.stateObjectsPending)),
		stateObjectsDirty:   make(map[common.Address]struct{}, len(s.journal.dirties)),
		refund:              s.refund,
		logs:                make(map[common.Hash][]*types.Log, len(s.logs)),
		logSize:             s.logSize,
		preimages:           make(map[common.Hash][]byte, len(s.preimages)),
		journal:             newJournal(),
	}
	// Copy the dirty states, logs, and preimages
<<<<<<< HEAD
	for addr := range self.journal.dirties {
		// As documented [here](https://github.com/Onther-Tech/plasma-evm/pull/16485#issuecomment-380438527),
=======
	for addr := range s.journal.dirties {
		// As documented [here](https://github.com/ethereum/go-ethereum/pull/16485#issuecomment-380438527),
>>>>>>> 15d09038
		// and in the Finalise-method, there is a case where an object is in the journal but not
		// in the stateObjects: OOG after touch on ripeMD prior to Byzantium. Thus, we need to check for
		// nil
		if object, exist := s.stateObjects[addr]; exist {
			// Even though the original object is dirty, we are not copying the journal,
			// so we need to make sure that anyside effect the journal would have caused
			// during a commit (or similar op) is already applied to the copy.
			state.stateObjects[addr] = object.deepCopy(state)

			state.stateObjectsDirty[addr] = struct{}{}   // Mark the copy dirty to force internal (code/state) commits
			state.stateObjectsPending[addr] = struct{}{} // Mark the copy pending to force external (account) commits
		}
	}
	// Above, we don't copy the actual journal. This means that if the copy is copied, the
	// loop above will be a no-op, since the copy's journal is empty.
	// Thus, here we iterate over stateObjects, to enable copies of copies
	for addr := range s.stateObjectsPending {
		if _, exist := state.stateObjects[addr]; !exist {
			state.stateObjects[addr] = s.stateObjects[addr].deepCopy(state)
		}
		state.stateObjectsPending[addr] = struct{}{}
	}
	for addr := range s.stateObjectsDirty {
		if _, exist := state.stateObjects[addr]; !exist {
			state.stateObjects[addr] = s.stateObjects[addr].deepCopy(state)
		}
		state.stateObjectsDirty[addr] = struct{}{}
	}
	for hash, logs := range s.logs {
		cpy := make([]*types.Log, len(logs))
		for i, l := range logs {
			cpy[i] = new(types.Log)
			*cpy[i] = *l
		}
		state.logs[hash] = cpy
	}
	for hash, preimage := range s.preimages {
		state.preimages[hash] = preimage
	}
	return state
}

// Snapshot returns an identifier for the current revision of the state.
func (s *StateDB) Snapshot() int {
	id := s.nextRevisionId
	s.nextRevisionId++
	s.validRevisions = append(s.validRevisions, revision{id, s.journal.length()})
	return id
}

// RevertToSnapshot reverts all state changes made since the given revision.
func (s *StateDB) RevertToSnapshot(revid int) {
	// Find the snapshot in the stack of valid snapshots.
	idx := sort.Search(len(s.validRevisions), func(i int) bool {
		return s.validRevisions[i].id >= revid
	})
	if idx == len(s.validRevisions) || s.validRevisions[idx].id != revid {
		panic(fmt.Errorf("revision id %v cannot be reverted", revid))
	}
	snapshot := s.validRevisions[idx].journalIndex

	// Replay the journal to undo changes and remove invalidated snapshots
	s.journal.revert(s, snapshot)
	s.validRevisions = s.validRevisions[:idx]
}

// GetRefund returns the current value of the refund counter.
func (s *StateDB) GetRefund() uint64 {
	return s.refund
}

// Finalise finalises the state by removing the s destructed objects and clears
// the journal as well as the refunds. Finalise, however, will not push any updates
// into the tries just yet. Only IntermediateRoot or Commit will do that.
func (s *StateDB) Finalise(deleteEmptyObjects bool) {
	for addr := range s.journal.dirties {
		obj, exist := s.stateObjects[addr]
		if !exist {
			// ripeMD is 'touched' at block 1714175, in tx 0x1237f737031e40bcde4a8b7e717b2d15e3ecadfe49bb1bbc71ee9deb09c6fcf2
			// That tx goes out of gas, and although the notion of 'touched' does not exist there, the
			// touch-event will still be recorded in the journal. Since ripeMD is a special snowflake,
			// it will persist in the journal even though the journal is reverted. In this special circumstance,
			// it may exist in `s.journal.dirties` but not in `s.stateObjects`.
			// Thus, we can safely ignore it here
			continue
		}
		if obj.suicided || (deleteEmptyObjects && obj.empty()) {
			obj.deleted = true
		} else {
			obj.finalise()
		}
		s.stateObjectsPending[addr] = struct{}{}
		s.stateObjectsDirty[addr] = struct{}{}
	}
	// Invalidate journal because reverting across transactions is not allowed.
	s.clearJournalAndRefund()
}

// IntermediateRoot computes the current root hash of the state trie.
// It is called in between transactions to get the root hash that
// goes into transaction receipts.
func (s *StateDB) IntermediateRoot(deleteEmptyObjects bool) common.Hash {
	// Finalise all the dirty storage states and write them into the tries
	s.Finalise(deleteEmptyObjects)

	for addr := range s.stateObjectsPending {
		obj := s.stateObjects[addr]
		if obj.deleted {
			s.deleteStateObject(obj)
		} else {
			obj.updateRoot(s.db)
			s.updateStateObject(obj)
		}
	}
	if len(s.stateObjectsPending) > 0 {
		s.stateObjectsPending = make(map[common.Address]struct{})
	}
	// Track the amount of time wasted on hashing the account trie
	if metrics.EnabledExpensive {
		defer func(start time.Time) { s.AccountHashes += time.Since(start) }(time.Now())
	}
	return s.trie.Hash()
}

// Prepare sets the current transaction hash and index and block hash which is
// used when the EVM emits new state logs.
func (s *StateDB) Prepare(thash, bhash common.Hash, ti int) {
	s.thash = thash
	s.bhash = bhash
	s.txIndex = ti
}

func (s *StateDB) clearJournalAndRefund() {
	if len(s.journal.entries) > 0 {
		s.journal = newJournal()
		s.refund = 0
	}
	s.validRevisions = s.validRevisions[:0] // Snapshots can be created without journal entires
}

// Commit writes the state to the underlying in-memory trie database.
func (s *StateDB) Commit(deleteEmptyObjects bool) (common.Hash, error) {
	// Finalize any pending changes and merge everything into the tries
	s.IntermediateRoot(deleteEmptyObjects)

	// Commit objects to the trie, measuring the elapsed time
	for addr := range s.stateObjectsDirty {
		if obj := s.stateObjects[addr]; !obj.deleted {
			// Write any contract code associated with the state object
			if obj.code != nil && obj.dirtyCode {
				s.db.TrieDB().InsertBlob(common.BytesToHash(obj.CodeHash()), obj.code)
				obj.dirtyCode = false
			}
			// Write any storage changes in the state object to its storage trie
			if err := obj.CommitTrie(s.db); err != nil {
				return common.Hash{}, err
			}
		}
	}
	if len(s.stateObjectsDirty) > 0 {
		s.stateObjectsDirty = make(map[common.Address]struct{})
	}
	// Write the account trie changes, measuing the amount of wasted time
	if metrics.EnabledExpensive {
		defer func(start time.Time) { s.AccountCommits += time.Since(start) }(time.Now())
	}
	return s.trie.Commit(func(leaf []byte, parent common.Hash) error {
		var account Account
		if err := rlp.DecodeBytes(leaf, &account); err != nil {
			return nil
		}
		if account.Root != emptyRoot {
			s.db.TrieDB().Reference(account.Root, parent)
		}
		code := common.BytesToHash(account.CodeHash)
		if code != emptyCode {
			s.db.TrieDB().Reference(code, parent)
		}
		return nil
	})
}<|MERGE_RESOLUTION|>--- conflicted
+++ resolved
@@ -591,13 +591,8 @@
 		journal:             newJournal(),
 	}
 	// Copy the dirty states, logs, and preimages
-<<<<<<< HEAD
 	for addr := range self.journal.dirties {
 		// As documented [here](https://github.com/Onther-Tech/plasma-evm/pull/16485#issuecomment-380438527),
-=======
-	for addr := range s.journal.dirties {
-		// As documented [here](https://github.com/ethereum/go-ethereum/pull/16485#issuecomment-380438527),
->>>>>>> 15d09038
 		// and in the Finalise-method, there is a case where an object is in the journal but not
 		// in the stateObjects: OOG after touch on ripeMD prior to Byzantium. Thus, we need to check for
 		// nil
