--- conflicted
+++ resolved
@@ -126,11 +126,7 @@
 					log.Error("Failed to decode the value returned by iterator", "error", err)
 					continue
 				}
-<<<<<<< HEAD
-				account.Storage[common.BytesToHash(self.trie.GetKey(storageIt.Key))] = common.Bytes2Hex(content)
-=======
 				account.Storage[common.BytesToHash(s.trie.GetKey(storageIt.Key))] = common.Bytes2Hex(content)
->>>>>>> 15d09038
 			}
 		}
 		c.onAccount(addr, account)
