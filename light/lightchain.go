// Copyright 2016 The go-ethereum Authors
// This file is part of the go-ethereum library.
//
// The go-ethereum library is free software: you can redistribute it and/or modify
// it under the terms of the GNU Lesser General Public License as published by
// the Free Software Foundation, either version 3 of the License, or
// (at your option) any later version.
//
// The go-ethereum library is distributed in the hope that it will be useful,
// but WITHOUT ANY WARRANTY; without even the implied warranty of
// MERCHANTABILITY or FITNESS FOR A PARTICULAR PURPOSE. See the
// GNU Lesser General Public License for more details.
//
// You should have received a copy of the GNU Lesser General Public License
// along with the go-ethereum library. If not, see <http://www.gnu.org/licenses/>.

// Package light implements on-demand retrieval capable state and chain objects
// for the Ethereum Light Client.
package light

import (
	"context"
	"errors"
	"math/big"
	"sync"
	"sync/atomic"
	"time"

<<<<<<< HEAD
	"github.com/Onther-Tech/plasma-evm/common"
	"github.com/Onther-Tech/plasma-evm/consensus"
	"github.com/Onther-Tech/plasma-evm/core"
	"github.com/Onther-Tech/plasma-evm/core/rawdb"
	"github.com/Onther-Tech/plasma-evm/core/state"
	"github.com/Onther-Tech/plasma-evm/core/types"
	"github.com/Onther-Tech/plasma-evm/ethdb"
	"github.com/Onther-Tech/plasma-evm/event"
	"github.com/Onther-Tech/plasma-evm/log"
	"github.com/Onther-Tech/plasma-evm/params"
	"github.com/Onther-Tech/plasma-evm/rlp"
=======
	"github.com/ethereum/go-ethereum/common"
	"github.com/ethereum/go-ethereum/consensus"
	"github.com/ethereum/go-ethereum/core"
	"github.com/ethereum/go-ethereum/core/rawdb"
	"github.com/ethereum/go-ethereum/core/state"
	"github.com/ethereum/go-ethereum/core/types"
	"github.com/ethereum/go-ethereum/ethdb"
	"github.com/ethereum/go-ethereum/event"
	"github.com/ethereum/go-ethereum/log"
	"github.com/ethereum/go-ethereum/params"
	"github.com/ethereum/go-ethereum/rlp"
>>>>>>> f7cdea2b
	lru "github.com/hashicorp/golang-lru"
)

var (
	bodyCacheLimit  = 256
	blockCacheLimit = 256
)

// LightChain represents a canonical chain that by default only handles block
// headers, downloading block bodies and receipts on demand through an ODR
// interface. It only does header validation during chain insertion.
type LightChain struct {
	hc            *core.HeaderChain
	indexerConfig *IndexerConfig
	chainDb       ethdb.Database
	engine        consensus.Engine
	odr           OdrBackend
	chainFeed     event.Feed
	chainSideFeed event.Feed
	chainHeadFeed event.Feed
	scope         event.SubscriptionScope
	genesisBlock  *types.Block

	bodyCache    *lru.Cache // Cache for the most recent block bodies
	bodyRLPCache *lru.Cache // Cache for the most recent block bodies in RLP encoded format
	blockCache   *lru.Cache // Cache for the most recent entire blocks

	chainmu sync.RWMutex // protects header inserts
	quit    chan struct{}
	wg      sync.WaitGroup

	// Atomic boolean switches:
	running          int32 // whether LightChain is running or stopped
	procInterrupt    int32 // interrupts chain insert
	disableCheckFreq int32 // disables header verification
}

// NewLightChain returns a fully initialised light chain using information
// available in the database. It initialises the default Ethereum header
// validator.
func NewLightChain(odr OdrBackend, config *params.ChainConfig, engine consensus.Engine, checkpoint *params.TrustedCheckpoint) (*LightChain, error) {
	bodyCache, _ := lru.New(bodyCacheLimit)
	bodyRLPCache, _ := lru.New(bodyCacheLimit)
	blockCache, _ := lru.New(blockCacheLimit)

	bc := &LightChain{
		chainDb:       odr.Database(),
		indexerConfig: odr.IndexerConfig(),
		odr:           odr,
		quit:          make(chan struct{}),
		bodyCache:     bodyCache,
		bodyRLPCache:  bodyRLPCache,
		blockCache:    blockCache,
		engine:        engine,
	}
	var err error
	bc.hc, err = core.NewHeaderChain(odr.Database(), config, bc.engine, bc.getProcInterrupt)
	if err != nil {
		return nil, err
	}
	bc.genesisBlock, _ = bc.GetBlockByNumber(NoOdr, 0)
	if bc.genesisBlock == nil {
		return nil, core.ErrNoGenesis
	}
<<<<<<< HEAD
	if cp, ok := params.TrustedCheckpoints[bc.genesisBlock.Hash()]; ok {
		bc.addTrustedCheckpoint(cp)
=======
	if checkpoint != nil {
		bc.AddTrustedCheckpoint(checkpoint)
>>>>>>> f7cdea2b
	}
	if err := bc.loadLastState(); err != nil {
		return nil, err
	}
	// Check the current state of the block hashes and make sure that we do not have any of the bad blocks in our chain
	for hash := range core.BadHashes {
		if header := bc.GetHeaderByHash(hash); header != nil {
			log.Error("Found bad hash, rewinding chain", "number", header.Number, "hash", header.ParentHash)
			bc.SetHead(header.Number.Uint64() - 1)
			log.Error("Chain rewind was successful, resuming normal operation")
		}
	}
	return bc, nil
}

<<<<<<< HEAD
// addTrustedCheckpoint adds a trusted checkpoint to the blockchain
func (lc *LightChain) addTrustedCheckpoint(cp *params.TrustedCheckpoint) {
=======
// AddTrustedCheckpoint adds a trusted checkpoint to the blockchain
func (lc *LightChain) AddTrustedCheckpoint(cp *params.TrustedCheckpoint) {
>>>>>>> f7cdea2b
	if lc.odr.ChtIndexer() != nil {
		StoreChtRoot(lc.chainDb, cp.SectionIndex, cp.SectionHead, cp.CHTRoot)
		lc.odr.ChtIndexer().AddCheckpoint(cp.SectionIndex, cp.SectionHead)
	}
	if lc.odr.BloomTrieIndexer() != nil {
		StoreBloomTrieRoot(lc.chainDb, cp.SectionIndex, cp.SectionHead, cp.BloomRoot)
		lc.odr.BloomTrieIndexer().AddCheckpoint(cp.SectionIndex, cp.SectionHead)
	}
	if lc.odr.BloomIndexer() != nil {
		lc.odr.BloomIndexer().AddCheckpoint(cp.SectionIndex, cp.SectionHead)
	}
<<<<<<< HEAD
	log.Info("Added trusted checkpoint", "chain", cp.Name, "block", (cp.SectionIndex+1)*lc.indexerConfig.ChtSize-1, "hash", cp.SectionHead)
=======
	log.Info("Added trusted checkpoint", "block", (cp.SectionIndex+1)*lc.indexerConfig.ChtSize-1, "hash", cp.SectionHead)
>>>>>>> f7cdea2b
}

func (lc *LightChain) getProcInterrupt() bool {
	return atomic.LoadInt32(&lc.procInterrupt) == 1
}

// Odr returns the ODR backend of the chain
func (lc *LightChain) Odr() OdrBackend {
	return lc.odr
}

// loadLastState loads the last known chain state from the database. This method
// assumes that the chain manager mutex is held.
func (lc *LightChain) loadLastState() error {
	if head := rawdb.ReadHeadHeaderHash(lc.chainDb); head == (common.Hash{}) {
		// Corrupt or empty database, init from scratch
		lc.Reset()
	} else {
		if header := lc.GetHeaderByHash(head); header != nil {
			lc.hc.SetCurrentHeader(header)
		}
	}

	// Issue a status log and return
	header := lc.hc.CurrentHeader()
	headerTd := lc.GetTd(header.Hash(), header.Number.Uint64())
	log.Info("Loaded most recent local header", "number", header.Number, "hash", header.Hash(), "td", headerTd, "age", common.PrettyAge(time.Unix(int64(header.Time), 0)))

	return nil
}

// SetHead rewinds the local chain to a new head. Everything above the new
// head will be deleted and the new one set.
func (lc *LightChain) SetHead(head uint64) error {
	lc.chainmu.Lock()
	defer lc.chainmu.Unlock()

	lc.hc.SetHead(head, nil, nil)
	return lc.loadLastState()
}

// GasLimit returns the gas limit of the current HEAD block.
func (lc *LightChain) GasLimit() uint64 {
	return lc.hc.CurrentHeader().GasLimit
}

// Reset purges the entire blockchain, restoring it to its genesis state.
func (lc *LightChain) Reset() {
	lc.ResetWithGenesisBlock(lc.genesisBlock)
}

// ResetWithGenesisBlock purges the entire blockchain, restoring it to the
// specified genesis state.
func (lc *LightChain) ResetWithGenesisBlock(genesis *types.Block) {
	// Dump the entire block chain and purge the caches
	lc.SetHead(0)

	lc.chainmu.Lock()
	defer lc.chainmu.Unlock()

	// Prepare the genesis block and reinitialise the chain
	rawdb.WriteTd(lc.chainDb, genesis.Hash(), genesis.NumberU64(), genesis.Difficulty())
	rawdb.WriteBlock(lc.chainDb, genesis)

	lc.genesisBlock = genesis
	lc.hc.SetGenesis(lc.genesisBlock.Header())
	lc.hc.SetCurrentHeader(lc.genesisBlock.Header())
}

// Accessors

// Engine retrieves the light chain's consensus engine.
func (lc *LightChain) Engine() consensus.Engine { return lc.engine }

// Genesis returns the genesis block
func (lc *LightChain) Genesis() *types.Block {
	return lc.genesisBlock
}

func (lc *LightChain) StateCache() state.Database {
	panic("not implemented")
}

// GetBody retrieves a block body (transactions and uncles) from the database
// or ODR service by hash, caching it if found.
func (lc *LightChain) GetBody(ctx context.Context, hash common.Hash) (*types.Body, error) {
	// Short circuit if the body's already in the cache, retrieve otherwise
	if cached, ok := lc.bodyCache.Get(hash); ok {
		body := cached.(*types.Body)
		return body, nil
	}
	number := lc.hc.GetBlockNumber(hash)
	if number == nil {
		return nil, errors.New("unknown block")
	}
	body, err := GetBody(ctx, lc.odr, hash, *number)
	if err != nil {
		return nil, err
	}
	// Cache the found body for next time and return
	lc.bodyCache.Add(hash, body)
	return body, nil
}

// GetBodyRLP retrieves a block body in RLP encoding from the database or
// ODR service by hash, caching it if found.
func (lc *LightChain) GetBodyRLP(ctx context.Context, hash common.Hash) (rlp.RawValue, error) {
	// Short circuit if the body's already in the cache, retrieve otherwise
	if cached, ok := lc.bodyRLPCache.Get(hash); ok {
		return cached.(rlp.RawValue), nil
	}
	number := lc.hc.GetBlockNumber(hash)
	if number == nil {
		return nil, errors.New("unknown block")
	}
	body, err := GetBodyRLP(ctx, lc.odr, hash, *number)
	if err != nil {
		return nil, err
	}
	// Cache the found body for next time and return
	lc.bodyRLPCache.Add(hash, body)
	return body, nil
}

// HasBlock checks if a block is fully present in the database or not, caching
// it if present.
func (lc *LightChain) HasBlock(hash common.Hash, number uint64) bool {
	blk, _ := lc.GetBlock(NoOdr, hash, number)
	return blk != nil
}

// GetBlock retrieves a block from the database or ODR service by hash and number,
// caching it if found.
func (lc *LightChain) GetBlock(ctx context.Context, hash common.Hash, number uint64) (*types.Block, error) {
	// Short circuit if the block's already in the cache, retrieve otherwise
	if block, ok := lc.blockCache.Get(hash); ok {
		return block.(*types.Block), nil
	}
	block, err := GetBlock(ctx, lc.odr, hash, number)
	if err != nil {
		return nil, err
	}
	// Cache the found block for next time and return
	lc.blockCache.Add(block.Hash(), block)
	return block, nil
}

// GetBlockByHash retrieves a block from the database or ODR service by hash,
// caching it if found.
func (lc *LightChain) GetBlockByHash(ctx context.Context, hash common.Hash) (*types.Block, error) {
	number := lc.hc.GetBlockNumber(hash)
	if number == nil {
		return nil, errors.New("unknown block")
	}
	return lc.GetBlock(ctx, hash, *number)
}

// GetBlockByNumber retrieves a block from the database or ODR service by
// number, caching it (associated with its hash) if found.
func (lc *LightChain) GetBlockByNumber(ctx context.Context, number uint64) (*types.Block, error) {
	hash, err := GetCanonicalHash(ctx, lc.odr, number)
	if hash == (common.Hash{}) || err != nil {
		return nil, err
	}
	return lc.GetBlock(ctx, hash, number)
}

// Stop stops the blockchain service. If any imports are currently in progress
// it will abort them using the procInterrupt.
func (lc *LightChain) Stop() {
	if !atomic.CompareAndSwapInt32(&lc.running, 0, 1) {
		return
	}
	close(lc.quit)
	atomic.StoreInt32(&lc.procInterrupt, 1)

	lc.wg.Wait()
	log.Info("Blockchain manager stopped")
}

// Rollback is designed to remove a chain of links from the database that aren't
// certain enough to be valid.
func (lc *LightChain) Rollback(chain []common.Hash) {
	lc.chainmu.Lock()
	defer lc.chainmu.Unlock()

	for i := len(chain) - 1; i >= 0; i-- {
		hash := chain[i]

		if head := lc.hc.CurrentHeader(); head.Hash() == hash {
			lc.hc.SetCurrentHeader(lc.GetHeader(head.ParentHash, head.Number.Uint64()-1))
		}
	}
}

// postChainEvents iterates over the events generated by a chain insertion and
// posts them into the event feed.
func (lc *LightChain) postChainEvents(events []interface{}) {
	for _, event := range events {
		switch ev := event.(type) {
		case core.ChainEvent:
			if lc.CurrentHeader().Hash() == ev.Hash {
				lc.chainHeadFeed.Send(core.ChainHeadEvent{Block: ev.Block})
			}
			lc.chainFeed.Send(ev)
		case core.ChainSideEvent:
			lc.chainSideFeed.Send(ev)
		}
	}
}

// InsertHeaderChain attempts to insert the given header chain in to the local
// chain, possibly creating a reorg. If an error is returned, it will return the
// index number of the failing header as well an error describing what went wrong.
//
// The verify parameter can be used to fine tune whether nonce verification
// should be done or not. The reason behind the optional check is because some
// of the header retrieval mechanisms already need to verfy nonces, as well as
// because nonces can be verified sparsely, not needing to check each.
//
// In the case of a light chain, InsertHeaderChain also creates and posts light
// chain events when necessary.
func (lc *LightChain) InsertHeaderChain(chain []*types.Header, checkFreq int) (int, error) {
	if atomic.LoadInt32(&lc.disableCheckFreq) == 1 {
		checkFreq = 0
	}
	start := time.Now()
	if i, err := lc.hc.ValidateHeaderChain(chain, checkFreq); err != nil {
		return i, err
	}

	// Make sure only one thread manipulates the chain at once
	lc.chainmu.Lock()
	defer lc.chainmu.Unlock()

	lc.wg.Add(1)
	defer lc.wg.Done()

	var events []interface{}
	whFunc := func(header *types.Header) error {
		status, err := lc.hc.WriteHeader(header)

		switch status {
		case core.CanonStatTy:
			log.Debug("Inserted new header", "number", header.Number, "hash", header.Hash())
			events = append(events, core.ChainEvent{Block: types.NewBlockWithHeader(header), Hash: header.Hash()})

		case core.SideStatTy:
			log.Debug("Inserted forked header", "number", header.Number, "hash", header.Hash())
			events = append(events, core.ChainSideEvent{Block: types.NewBlockWithHeader(header)})
		}
		return err
	}
	i, err := lc.hc.InsertHeaderChain(chain, whFunc, start)
	lc.postChainEvents(events)
	return i, err
}

// CurrentHeader retrieves the current head header of the canonical chain. The
// header is retrieved from the HeaderChain's internal cache.
func (lc *LightChain) CurrentHeader() *types.Header {
	return lc.hc.CurrentHeader()
}

// GetTd retrieves a block's total difficulty in the canonical chain from the
// database by hash and number, caching it if found.
func (lc *LightChain) GetTd(hash common.Hash, number uint64) *big.Int {
	return lc.hc.GetTd(hash, number)
}

// GetTdByHash retrieves a block's total difficulty in the canonical chain from the
// database by hash, caching it if found.
func (lc *LightChain) GetTdByHash(hash common.Hash) *big.Int {
	return lc.hc.GetTdByHash(hash)
}

// GetHeader retrieves a block header from the database by hash and number,
// caching it if found.
func (lc *LightChain) GetHeader(hash common.Hash, number uint64) *types.Header {
	return lc.hc.GetHeader(hash, number)
}

// GetHeaderByHash retrieves a block header from the database by hash, caching it if
// found.
func (lc *LightChain) GetHeaderByHash(hash common.Hash) *types.Header {
	return lc.hc.GetHeaderByHash(hash)
}

// HasHeader checks if a block header is present in the database or not, caching
// it if present.
func (lc *LightChain) HasHeader(hash common.Hash, number uint64) bool {
	return lc.hc.HasHeader(hash, number)
}

// GetBlockHashesFromHash retrieves a number of block hashes starting at a given
// hash, fetching towards the genesis block.
func (lc *LightChain) GetBlockHashesFromHash(hash common.Hash, max uint64) []common.Hash {
	return lc.hc.GetBlockHashesFromHash(hash, max)
}

// GetAncestor retrieves the Nth ancestor of a given block. It assumes that either the given block or
// a close ancestor of it is canonical. maxNonCanonical points to a downwards counter limiting the
// number of blocks to be individually checked before we reach the canonical chain.
//
// Note: ancestor == 0 returns the same block, 1 returns its parent and so on.
func (lc *LightChain) GetAncestor(hash common.Hash, number, ancestor uint64, maxNonCanonical *uint64) (common.Hash, uint64) {
	lc.chainmu.RLock()
	defer lc.chainmu.RUnlock()

	return lc.hc.GetAncestor(hash, number, ancestor, maxNonCanonical)
}

// GetHeaderByNumber retrieves a block header from the database by number,
// caching it (associated with its hash) if found.
func (lc *LightChain) GetHeaderByNumber(number uint64) *types.Header {
	return lc.hc.GetHeaderByNumber(number)
}

// GetHeaderByNumberOdr retrieves a block header from the database or network
// by number, caching it (associated with its hash) if found.
func (lc *LightChain) GetHeaderByNumberOdr(ctx context.Context, number uint64) (*types.Header, error) {
	if header := lc.hc.GetHeaderByNumber(number); header != nil {
		return header, nil
	}
	return GetHeaderByNumber(ctx, lc.odr, number)
}

// Config retrieves the header chain's chain configuration.
func (lc *LightChain) Config() *params.ChainConfig { return lc.hc.Config() }

<<<<<<< HEAD
func (lc *LightChain) SyncCht(ctx context.Context) bool {
	// If we don't have a CHT indexer, abort
	if lc.odr.ChtIndexer() == nil {
		return false
	}
	// Ensure the remote CHT head is ahead of us
	head := lc.CurrentHeader().Number.Uint64()
	sections, _, _ := lc.odr.ChtIndexer().Sections()

	latest := sections*lc.indexerConfig.ChtSize - 1
=======
// SyncCheckpoint fetches the checkpoint point block header according to
// the checkpoint provided by the remote peer.
//
// Note if we are running the clique, fetches the last epoch snapshot header
// which covered by checkpoint.
func (lc *LightChain) SyncCheckpoint(ctx context.Context, checkpoint *params.TrustedCheckpoint) bool {
	// Ensure the remote checkpoint head is ahead of us
	head := lc.CurrentHeader().Number.Uint64()

	latest := (checkpoint.SectionIndex+1)*lc.indexerConfig.ChtSize - 1
>>>>>>> f7cdea2b
	if clique := lc.hc.Config().Clique; clique != nil {
		latest -= latest % clique.Epoch // epoch snapshot for clique
	}
	if head >= latest {
		return true
	}
	// Retrieve the latest useful header and update to it
	if header, err := GetHeaderByNumber(ctx, lc.odr, latest); header != nil && err == nil {
		lc.chainmu.Lock()
		defer lc.chainmu.Unlock()

		// Ensure the chain didn't move past the latest block while retrieving it
		if lc.hc.CurrentHeader().Number.Uint64() < header.Number.Uint64() {
			log.Info("Updated latest header based on CHT", "number", header.Number, "hash", header.Hash(), "age", common.PrettyAge(time.Unix(int64(header.Time), 0)))
			lc.hc.SetCurrentHeader(header)
		}
		return true
	}
	return false
}

// LockChain locks the chain mutex for reading so that multiple canonical hashes can be
// retrieved while it is guaranteed that they belong to the same version of the chain
func (lc *LightChain) LockChain() {
	lc.chainmu.RLock()
}

// UnlockChain unlocks the chain mutex
func (lc *LightChain) UnlockChain() {
	lc.chainmu.RUnlock()
}

// SubscribeChainEvent registers a subscription of ChainEvent.
func (lc *LightChain) SubscribeChainEvent(ch chan<- core.ChainEvent) event.Subscription {
	return lc.scope.Track(lc.chainFeed.Subscribe(ch))
}

// SubscribeChainHeadEvent registers a subscription of ChainHeadEvent.
func (lc *LightChain) SubscribeChainHeadEvent(ch chan<- core.ChainHeadEvent) event.Subscription {
	return lc.scope.Track(lc.chainHeadFeed.Subscribe(ch))
}

// SubscribeChainSideEvent registers a subscription of ChainSideEvent.
func (lc *LightChain) SubscribeChainSideEvent(ch chan<- core.ChainSideEvent) event.Subscription {
	return lc.scope.Track(lc.chainSideFeed.Subscribe(ch))
}

// SubscribeLogsEvent implements the interface of filters.Backend
// LightChain does not send logs events, so return an empty subscription.
func (lc *LightChain) SubscribeLogsEvent(ch chan<- []*types.Log) event.Subscription {
	return lc.scope.Track(new(event.Feed).Subscribe(ch))
}

// SubscribeRemovedLogsEvent implements the interface of filters.Backend
// LightChain does not send core.RemovedLogsEvent, so return an empty subscription.
func (lc *LightChain) SubscribeRemovedLogsEvent(ch chan<- core.RemovedLogsEvent) event.Subscription {
	return lc.scope.Track(new(event.Feed).Subscribe(ch))
}

// DisableCheckFreq disables header validation. This is used for ultralight mode.
func (lc *LightChain) DisableCheckFreq() {
	atomic.StoreInt32(&lc.disableCheckFreq, 1)
}

// EnableCheckFreq enables header validation.
func (lc *LightChain) EnableCheckFreq() {
	atomic.StoreInt32(&lc.disableCheckFreq, 0)
}<|MERGE_RESOLUTION|>--- conflicted
+++ resolved
@@ -26,7 +26,6 @@
 	"sync/atomic"
 	"time"
 
-<<<<<<< HEAD
 	"github.com/Onther-Tech/plasma-evm/common"
 	"github.com/Onther-Tech/plasma-evm/consensus"
 	"github.com/Onther-Tech/plasma-evm/core"
@@ -38,19 +37,6 @@
 	"github.com/Onther-Tech/plasma-evm/log"
 	"github.com/Onther-Tech/plasma-evm/params"
 	"github.com/Onther-Tech/plasma-evm/rlp"
-=======
-	"github.com/ethereum/go-ethereum/common"
-	"github.com/ethereum/go-ethereum/consensus"
-	"github.com/ethereum/go-ethereum/core"
-	"github.com/ethereum/go-ethereum/core/rawdb"
-	"github.com/ethereum/go-ethereum/core/state"
-	"github.com/ethereum/go-ethereum/core/types"
-	"github.com/ethereum/go-ethereum/ethdb"
-	"github.com/ethereum/go-ethereum/event"
-	"github.com/ethereum/go-ethereum/log"
-	"github.com/ethereum/go-ethereum/params"
-	"github.com/ethereum/go-ethereum/rlp"
->>>>>>> f7cdea2b
 	lru "github.com/hashicorp/golang-lru"
 )
 
@@ -115,13 +101,8 @@
 	if bc.genesisBlock == nil {
 		return nil, core.ErrNoGenesis
 	}
-<<<<<<< HEAD
-	if cp, ok := params.TrustedCheckpoints[bc.genesisBlock.Hash()]; ok {
-		bc.addTrustedCheckpoint(cp)
-=======
 	if checkpoint != nil {
 		bc.AddTrustedCheckpoint(checkpoint)
->>>>>>> f7cdea2b
 	}
 	if err := bc.loadLastState(); err != nil {
 		return nil, err
@@ -137,13 +118,8 @@
 	return bc, nil
 }
 
-<<<<<<< HEAD
-// addTrustedCheckpoint adds a trusted checkpoint to the blockchain
-func (lc *LightChain) addTrustedCheckpoint(cp *params.TrustedCheckpoint) {
-=======
 // AddTrustedCheckpoint adds a trusted checkpoint to the blockchain
 func (lc *LightChain) AddTrustedCheckpoint(cp *params.TrustedCheckpoint) {
->>>>>>> f7cdea2b
 	if lc.odr.ChtIndexer() != nil {
 		StoreChtRoot(lc.chainDb, cp.SectionIndex, cp.SectionHead, cp.CHTRoot)
 		lc.odr.ChtIndexer().AddCheckpoint(cp.SectionIndex, cp.SectionHead)
@@ -155,11 +131,7 @@
 	if lc.odr.BloomIndexer() != nil {
 		lc.odr.BloomIndexer().AddCheckpoint(cp.SectionIndex, cp.SectionHead)
 	}
-<<<<<<< HEAD
-	log.Info("Added trusted checkpoint", "chain", cp.Name, "block", (cp.SectionIndex+1)*lc.indexerConfig.ChtSize-1, "hash", cp.SectionHead)
-=======
 	log.Info("Added trusted checkpoint", "block", (cp.SectionIndex+1)*lc.indexerConfig.ChtSize-1, "hash", cp.SectionHead)
->>>>>>> f7cdea2b
 }
 
 func (lc *LightChain) getProcInterrupt() bool {
@@ -490,18 +462,6 @@
 // Config retrieves the header chain's chain configuration.
 func (lc *LightChain) Config() *params.ChainConfig { return lc.hc.Config() }
 
-<<<<<<< HEAD
-func (lc *LightChain) SyncCht(ctx context.Context) bool {
-	// If we don't have a CHT indexer, abort
-	if lc.odr.ChtIndexer() == nil {
-		return false
-	}
-	// Ensure the remote CHT head is ahead of us
-	head := lc.CurrentHeader().Number.Uint64()
-	sections, _, _ := lc.odr.ChtIndexer().Sections()
-
-	latest := sections*lc.indexerConfig.ChtSize - 1
-=======
 // SyncCheckpoint fetches the checkpoint point block header according to
 // the checkpoint provided by the remote peer.
 //
@@ -512,7 +472,6 @@
 	head := lc.CurrentHeader().Number.Uint64()
 
 	latest := (checkpoint.SectionIndex+1)*lc.indexerConfig.ChtSize - 1
->>>>>>> f7cdea2b
 	if clique := lc.hc.Config().Clique; clique != nil {
 		latest -= latest % clique.Epoch // epoch snapshot for clique
 	}
